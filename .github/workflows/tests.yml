--- conflicted
+++ resolved
@@ -62,17 +62,6 @@
           command: composer require guzzlehttp/guzzle:^7.2 --no-interaction --no-update
         if: matrix.php >= 8
 
-<<<<<<< HEAD
-=======
-      - name: Set Minimum PHP 8.1 Versions
-        uses: nick-invision/retry@v1
-        with:
-          timeout_minutes: 5
-          max_attempts: 5
-          command: composer require league/commonmark:^2.0.2 phpunit/phpunit:^9.5.8 ramsey/collection:^1.2 brick/math:^0.9.3 --no-interaction --no-update
-        if: matrix.php >= 8.1
-
->>>>>>> 92ce2b9d
       - name: Install dependencies
         uses: nick-invision/retry@v1
         with:
