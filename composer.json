--- conflicted
+++ resolved
@@ -15,14 +15,10 @@
         }
     ],
     "require": {
-<<<<<<< HEAD
         "php": "^8.2",
-=======
-        "php": "^8.1",
         "ext-ctype": "*",
         "ext-filter": "*",
         "ext-hash": "*",
->>>>>>> cb40a659
         "ext-mbstring": "*",
         "ext-openssl": "*",
         "ext-session": "*",
