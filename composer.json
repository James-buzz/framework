--- conflicted
+++ resolved
@@ -137,12 +137,7 @@
         "league/flysystem-aws-s3-v3": "Required to use the Flysystem S3 driver (^1.0).",
         "league/flysystem-cached-adapter": "Required to use the Flysystem cache (^1.0).",
         "league/flysystem-sftp": "Required to use the Flysystem SFTP driver (^1.0).",
-<<<<<<< HEAD
-        "mockery/mockery": "Required to use mocking (^1.3.1).",
-=======
         "mockery/mockery": "Required to use mocking (~1.3.3|^1.4.2).",
-        "moontoast/math": "Required to use ordered UUIDs (^1.1).",
->>>>>>> b341768b
         "nyholm/psr7": "Required to use PSR-7 bridging features (^1.2).",
         "pda/pheanstalk": "Required to use the beanstalk queue driver (^4.0).",
         "phpunit/phpunit": "Required to use assertions and run tests (^8.4|^9.3.3).",
