{
    "name": "illuminate/filesystem",
    "description": "The Illuminate Filesystem package.",
    "license": "MIT",
    "homepage": "https://laravel.com",
    "support": {
        "issues": "https://github.com/laravel/framework/issues",
        "source": "https://github.com/laravel/framework"
    },
    "authors": [
        {
            "name": "Taylor Otwell",
            "email": "taylor@laravel.com"
        }
    ],
    "require": {
        "php": "^7.2.5",
        "illuminate/contracts": "^7.0",
        "illuminate/support": "^7.0",
        "symfony/finder": "^5.0"
    },
    "autoload": {
        "psr-4": {
            "Illuminate\\Filesystem\\": ""
        }
    },
    "extra": {
        "branch-alias": {
            "dev-master": "7.x-dev"
        }
    },
    "suggest": {
<<<<<<< HEAD
        "illuminate/http": "Required for handling uploaded files (^7.0).",
=======
        "ext-ftp": "Required to use the Flysystem FTP driver.",
>>>>>>> 65d97feb
        "league/flysystem": "Required to use the Flysystem local and FTP drivers (^1.0.34).",
        "league/flysystem-aws-s3-v3": "Required to use the Flysystem S3 driver (^1.0).",
        "league/flysystem-cached-adapter": "Required to use the Flysystem cache (^1.0).",
        "league/flysystem-sftp": "Required to use the Flysystem SFTP driver (^1.0).",
        "psr/http-message": "Required to allow Storage::put to accept a StreamInterface (^1.0).",
        "symfony/mime": "Required to enable support for guessing extensions (^5.0)."
    },
    "config": {
        "sort-packages": true
    },
    "minimum-stability": "dev"
}<|MERGE_RESOLUTION|>--- conflicted
+++ resolved
@@ -30,11 +30,8 @@
         }
     },
     "suggest": {
-<<<<<<< HEAD
+        "ext-ftp": "Required to use the Flysystem FTP driver.",
         "illuminate/http": "Required for handling uploaded files (^7.0).",
-=======
-        "ext-ftp": "Required to use the Flysystem FTP driver.",
->>>>>>> 65d97feb
         "league/flysystem": "Required to use the Flysystem local and FTP drivers (^1.0.34).",
         "league/flysystem-aws-s3-v3": "Required to use the Flysystem S3 driver (^1.0).",
         "league/flysystem-cached-adapter": "Required to use the Flysystem cache (^1.0).",
