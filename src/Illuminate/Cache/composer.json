{
    "name": "illuminate/cache",
    "description": "The Illuminate Cache package.",
    "license": "MIT",
    "homepage": "https://laravel.com",
    "support": {
        "issues": "https://github.com/laravel/framework/issues",
        "source": "https://github.com/laravel/framework"
    },
    "authors": [
        {
            "name": "Taylor Otwell",
            "email": "taylor@laravel.com"
        }
    ],
    "require": {
        "php": "^7.2",
        "illuminate/contracts": "^7.0",
        "illuminate/support": "^7.0"
    },
    "autoload": {
        "psr-4": {
            "Illuminate\\Cache\\": ""
        }
    },
    "extra": {
        "branch-alias": {
            "dev-master": "7.0-dev"
        }
    },
    "suggest": {
<<<<<<< HEAD
        "illuminate/database": "Required to use the database cache driver (^7.0).",
        "illuminate/filesystem": "Required to use the file cache driver (^7.0).",
        "illuminate/redis": "Required to use the redis cache driver (^7.0).",
=======
        "ext-memcached": "Required to use the memcache cache driver.",
        "illuminate/database": "Required to use the database cache driver (^6.0).",
        "illuminate/filesystem": "Required to use the file cache driver (^6.0).",
        "illuminate/redis": "Required to use the redis cache driver (^6.0).",
>>>>>>> 2ce00102
        "symfony/cache": "Required to PSR-6 cache bridge (^4.3)."
    },
    "config": {
        "sort-packages": true
    },
    "minimum-stability": "dev"
}<|MERGE_RESOLUTION|>--- conflicted
+++ resolved
@@ -29,16 +29,10 @@
         }
     },
     "suggest": {
-<<<<<<< HEAD
+        "ext-memcached": "Required to use the memcache cache driver.",
         "illuminate/database": "Required to use the database cache driver (^7.0).",
         "illuminate/filesystem": "Required to use the file cache driver (^7.0).",
         "illuminate/redis": "Required to use the redis cache driver (^7.0).",
-=======
-        "ext-memcached": "Required to use the memcache cache driver.",
-        "illuminate/database": "Required to use the database cache driver (^6.0).",
-        "illuminate/filesystem": "Required to use the file cache driver (^6.0).",
-        "illuminate/redis": "Required to use the redis cache driver (^6.0).",
->>>>>>> 2ce00102
         "symfony/cache": "Required to PSR-6 cache bridge (^4.3)."
     },
     "config": {
