--- conflicted
+++ resolved
@@ -205,13 +205,9 @@
      */
     public function availableIn($key)
     {
-<<<<<<< HEAD
+        $key = $this->cleanRateLimiterKey($key);
+
         return max(0, $this->cache->get($key.':timer') - $this->currentTime());
-=======
-        $key = $this->cleanRateLimiterKey($key);
-
-        return $this->cache->get($key.':timer') - $this->currentTime();
->>>>>>> a59bdb8d
     }
 
     /**
