<?php

namespace Illuminate\Foundation;

use Closure;
use Illuminate\Container\Container;
use Illuminate\Contracts\Foundation\Application as ApplicationContract;
use Illuminate\Contracts\Foundation\CachesConfiguration;
use Illuminate\Contracts\Foundation\CachesRoutes;
use Illuminate\Contracts\Http\Kernel as HttpKernelContract;
use Illuminate\Events\EventServiceProvider;
use Illuminate\Filesystem\Filesystem;
use Illuminate\Foundation\Bootstrap\LoadEnvironmentVariables;
use Illuminate\Foundation\Events\LocaleUpdated;
use Illuminate\Http\Request;
use Illuminate\Log\LogServiceProvider;
use Illuminate\Routing\RoutingServiceProvider;
use Illuminate\Support\Arr;
use Illuminate\Support\Collection;
use Illuminate\Support\Env;
use Illuminate\Support\ServiceProvider;
use Illuminate\Support\Str;
use RuntimeException;
use Symfony\Component\HttpFoundation\Request as SymfonyRequest;
use Symfony\Component\HttpKernel\Exception\HttpException;
use Symfony\Component\HttpKernel\Exception\NotFoundHttpException;
use Symfony\Component\HttpKernel\HttpKernelInterface;

class Application extends Container implements ApplicationContract, CachesConfiguration, CachesRoutes, HttpKernelInterface
{
    /**
     * The Laravel framework version.
     *
     * @var string
     */
<<<<<<< HEAD
    const VERSION = '7.13.0';
=======
    const VERSION = '6.18.17';
>>>>>>> 5ba1584e

    /**
     * The base path for the Laravel installation.
     *
     * @var string
     */
    protected $basePath;

    /**
     * Indicates if the application has been bootstrapped before.
     *
     * @var bool
     */
    protected $hasBeenBootstrapped = false;

    /**
     * Indicates if the application has "booted".
     *
     * @var bool
     */
    protected $booted = false;

    /**
     * The array of booting callbacks.
     *
     * @var callable[]
     */
    protected $bootingCallbacks = [];

    /**
     * The array of booted callbacks.
     *
     * @var callable[]
     */
    protected $bootedCallbacks = [];

    /**
     * The array of terminating callbacks.
     *
     * @var callable[]
     */
    protected $terminatingCallbacks = [];

    /**
     * All of the registered service providers.
     *
     * @var \Illuminate\Support\ServiceProvider[]
     */
    protected $serviceProviders = [];

    /**
     * The names of the loaded service providers.
     *
     * @var array
     */
    protected $loadedProviders = [];

    /**
     * The deferred services and their providers.
     *
     * @var array
     */
    protected $deferredServices = [];

    /**
     * The custom application path defined by the developer.
     *
     * @var string
     */
    protected $appPath;

    /**
     * The custom database path defined by the developer.
     *
     * @var string
     */
    protected $databasePath;

    /**
     * The custom storage path defined by the developer.
     *
     * @var string
     */
    protected $storagePath;

    /**
     * The custom environment path defined by the developer.
     *
     * @var string
     */
    protected $environmentPath;

    /**
     * The environment file to load during bootstrapping.
     *
     * @var string
     */
    protected $environmentFile = '.env';

    /**
     * Indicates if the application is running in the console.
     *
     * @var bool|null
     */
    protected $isRunningInConsole;

    /**
     * The application namespace.
     *
     * @var string
     */
    protected $namespace;

    /**
     * The prefixes of absolute cache paths for use during normalization.
     *
     * @var array
     */
    protected $absoluteCachePathPrefixes = ['/', '\\'];

    /**
     * Create a new Illuminate application instance.
     *
     * @param  string|null  $basePath
     * @return void
     */
    public function __construct($basePath = null)
    {
        if ($basePath) {
            $this->setBasePath($basePath);
        }

        $this->registerBaseBindings();
        $this->registerBaseServiceProviders();
        $this->registerCoreContainerAliases();
    }

    /**
     * Get the version number of the application.
     *
     * @return string
     */
    public function version()
    {
        return static::VERSION;
    }

    /**
     * Register the basic bindings into the container.
     *
     * @return void
     */
    protected function registerBaseBindings()
    {
        static::setInstance($this);

        $this->instance('app', $this);

        $this->instance(Container::class, $this);
        $this->singleton(Mix::class);

        $this->singleton(PackageManifest::class, function () {
            return new PackageManifest(
                new Filesystem, $this->basePath(), $this->getCachedPackagesPath()
            );
        });
    }

    /**
     * Register all of the base service providers.
     *
     * @return void
     */
    protected function registerBaseServiceProviders()
    {
        $this->register(new EventServiceProvider($this));
        $this->register(new LogServiceProvider($this));
        $this->register(new RoutingServiceProvider($this));
    }

    /**
     * Run the given array of bootstrap classes.
     *
     * @param  string[]  $bootstrappers
     * @return void
     */
    public function bootstrapWith(array $bootstrappers)
    {
        $this->hasBeenBootstrapped = true;

        foreach ($bootstrappers as $bootstrapper) {
            $this['events']->dispatch('bootstrapping: '.$bootstrapper, [$this]);

            $this->make($bootstrapper)->bootstrap($this);

            $this['events']->dispatch('bootstrapped: '.$bootstrapper, [$this]);
        }
    }

    /**
     * Register a callback to run after loading the environment.
     *
     * @param  \Closure  $callback
     * @return void
     */
    public function afterLoadingEnvironment(Closure $callback)
    {
        return $this->afterBootstrapping(
            LoadEnvironmentVariables::class, $callback
        );
    }

    /**
     * Register a callback to run before a bootstrapper.
     *
     * @param  string  $bootstrapper
     * @param  \Closure  $callback
     * @return void
     */
    public function beforeBootstrapping($bootstrapper, Closure $callback)
    {
        $this['events']->listen('bootstrapping: '.$bootstrapper, $callback);
    }

    /**
     * Register a callback to run after a bootstrapper.
     *
     * @param  string  $bootstrapper
     * @param  \Closure  $callback
     * @return void
     */
    public function afterBootstrapping($bootstrapper, Closure $callback)
    {
        $this['events']->listen('bootstrapped: '.$bootstrapper, $callback);
    }

    /**
     * Determine if the application has been bootstrapped before.
     *
     * @return bool
     */
    public function hasBeenBootstrapped()
    {
        return $this->hasBeenBootstrapped;
    }

    /**
     * Set the base path for the application.
     *
     * @param  string  $basePath
     * @return $this
     */
    public function setBasePath($basePath)
    {
        $this->basePath = rtrim($basePath, '\/');

        $this->bindPathsInContainer();

        return $this;
    }

    /**
     * Bind all of the application paths in the container.
     *
     * @return void
     */
    protected function bindPathsInContainer()
    {
        $this->instance('path', $this->path());
        $this->instance('path.base', $this->basePath());
        $this->instance('path.lang', $this->langPath());
        $this->instance('path.config', $this->configPath());
        $this->instance('path.public', $this->publicPath());
        $this->instance('path.storage', $this->storagePath());
        $this->instance('path.database', $this->databasePath());
        $this->instance('path.resources', $this->resourcePath());
        $this->instance('path.bootstrap', $this->bootstrapPath());
    }

    /**
     * Get the path to the application "app" directory.
     *
     * @param  string  $path
     * @return string
     */
    public function path($path = '')
    {
        $appPath = $this->appPath ?: $this->basePath.DIRECTORY_SEPARATOR.'app';

        return $appPath.($path ? DIRECTORY_SEPARATOR.$path : $path);
    }

    /**
     * Set the application directory.
     *
     * @param  string  $path
     * @return $this
     */
    public function useAppPath($path)
    {
        $this->appPath = $path;

        $this->instance('path', $path);

        return $this;
    }

    /**
     * Get the base path of the Laravel installation.
     *
     * @param  string  $path Optionally, a path to append to the base path
     * @return string
     */
    public function basePath($path = '')
    {
        return $this->basePath.($path ? DIRECTORY_SEPARATOR.$path : $path);
    }

    /**
     * Get the path to the bootstrap directory.
     *
     * @param  string  $path Optionally, a path to append to the bootstrap path
     * @return string
     */
    public function bootstrapPath($path = '')
    {
        return $this->basePath.DIRECTORY_SEPARATOR.'bootstrap'.($path ? DIRECTORY_SEPARATOR.$path : $path);
    }

    /**
     * Get the path to the application configuration files.
     *
     * @param  string  $path Optionally, a path to append to the config path
     * @return string
     */
    public function configPath($path = '')
    {
        return $this->basePath.DIRECTORY_SEPARATOR.'config'.($path ? DIRECTORY_SEPARATOR.$path : $path);
    }

    /**
     * Get the path to the database directory.
     *
     * @param  string  $path Optionally, a path to append to the database path
     * @return string
     */
    public function databasePath($path = '')
    {
        return ($this->databasePath ?: $this->basePath.DIRECTORY_SEPARATOR.'database').($path ? DIRECTORY_SEPARATOR.$path : $path);
    }

    /**
     * Set the database directory.
     *
     * @param  string  $path
     * @return $this
     */
    public function useDatabasePath($path)
    {
        $this->databasePath = $path;

        $this->instance('path.database', $path);

        return $this;
    }

    /**
     * Get the path to the language files.
     *
     * @return string
     */
    public function langPath()
    {
        return $this->resourcePath().DIRECTORY_SEPARATOR.'lang';
    }

    /**
     * Get the path to the public / web directory.
     *
     * @return string
     */
    public function publicPath()
    {
        return $this->basePath.DIRECTORY_SEPARATOR.'public';
    }

    /**
     * Get the path to the storage directory.
     *
     * @return string
     */
    public function storagePath()
    {
        return $this->storagePath ?: $this->basePath.DIRECTORY_SEPARATOR.'storage';
    }

    /**
     * Set the storage directory.
     *
     * @param  string  $path
     * @return $this
     */
    public function useStoragePath($path)
    {
        $this->storagePath = $path;

        $this->instance('path.storage', $path);

        return $this;
    }

    /**
     * Get the path to the resources directory.
     *
     * @param  string  $path
     * @return string
     */
    public function resourcePath($path = '')
    {
        return $this->basePath.DIRECTORY_SEPARATOR.'resources'.($path ? DIRECTORY_SEPARATOR.$path : $path);
    }

    /**
     * Get the path to the environment file directory.
     *
     * @return string
     */
    public function environmentPath()
    {
        return $this->environmentPath ?: $this->basePath;
    }

    /**
     * Set the directory for the environment file.
     *
     * @param  string  $path
     * @return $this
     */
    public function useEnvironmentPath($path)
    {
        $this->environmentPath = $path;

        return $this;
    }

    /**
     * Set the environment file to be loaded during bootstrapping.
     *
     * @param  string  $file
     * @return $this
     */
    public function loadEnvironmentFrom($file)
    {
        $this->environmentFile = $file;

        return $this;
    }

    /**
     * Get the environment file the application is using.
     *
     * @return string
     */
    public function environmentFile()
    {
        return $this->environmentFile ?: '.env';
    }

    /**
     * Get the fully qualified path to the environment file.
     *
     * @return string
     */
    public function environmentFilePath()
    {
        return $this->environmentPath().DIRECTORY_SEPARATOR.$this->environmentFile();
    }

    /**
     * Get or check the current application environment.
     *
     * @param  string|array  $environments
     * @return string|bool
     */
    public function environment(...$environments)
    {
        if (count($environments) > 0) {
            $patterns = is_array($environments[0]) ? $environments[0] : $environments;

            return Str::is($patterns, $this['env']);
        }

        return $this['env'];
    }

    /**
     * Determine if application is in local environment.
     *
     * @return bool
     */
    public function isLocal()
    {
        return $this['env'] === 'local';
    }

    /**
     * Determine if application is in production environment.
     *
     * @return bool
     */
    public function isProduction()
    {
        return $this['env'] === 'production';
    }

    /**
     * Detect the application's current environment.
     *
     * @param  \Closure  $callback
     * @return string
     */
    public function detectEnvironment(Closure $callback)
    {
        $args = $_SERVER['argv'] ?? null;

        return $this['env'] = (new EnvironmentDetector)->detect($callback, $args);
    }

    /**
     * Determine if the application is running in the console.
     *
     * @return bool
     */
    public function runningInConsole()
    {
        if ($this->isRunningInConsole === null) {
            $this->isRunningInConsole = Env::get('APP_RUNNING_IN_CONSOLE') ?? (\PHP_SAPI === 'cli' || \PHP_SAPI === 'phpdbg');
        }

        return $this->isRunningInConsole;
    }

    /**
     * Determine if the application is running unit tests.
     *
     * @return bool
     */
    public function runningUnitTests()
    {
        return $this['env'] === 'testing';
    }

    /**
     * Register all of the configured providers.
     *
     * @return void
     */
    public function registerConfiguredProviders()
    {
        $providers = Collection::make($this->config['app.providers'])
                        ->partition(function ($provider) {
                            return strpos($provider, 'Illuminate\\') === 0;
                        });

        $providers->splice(1, 0, [$this->make(PackageManifest::class)->providers()]);

        (new ProviderRepository($this, new Filesystem, $this->getCachedServicesPath()))
                    ->load($providers->collapse()->toArray());
    }

    /**
     * Register a service provider with the application.
     *
     * @param  \Illuminate\Support\ServiceProvider|string  $provider
     * @param  bool  $force
     * @return \Illuminate\Support\ServiceProvider
     */
    public function register($provider, $force = false)
    {
        if (($registered = $this->getProvider($provider)) && ! $force) {
            return $registered;
        }

        // If the given "provider" is a string, we will resolve it, passing in the
        // application instance automatically for the developer. This is simply
        // a more convenient way of specifying your service provider classes.
        if (is_string($provider)) {
            $provider = $this->resolveProvider($provider);
        }

        $provider->register();

        // If there are bindings / singletons set as properties on the provider we
        // will spin through them and register them with the application, which
        // serves as a convenience layer while registering a lot of bindings.
        if (property_exists($provider, 'bindings')) {
            foreach ($provider->bindings as $key => $value) {
                $this->bind($key, $value);
            }
        }

        if (property_exists($provider, 'singletons')) {
            foreach ($provider->singletons as $key => $value) {
                $this->singleton($key, $value);
            }
        }

        $this->markAsRegistered($provider);

        // If the application has already booted, we will call this boot method on
        // the provider class so it has an opportunity to do its boot logic and
        // will be ready for any usage by this developer's application logic.
        if ($this->isBooted()) {
            $this->bootProvider($provider);
        }

        return $provider;
    }

    /**
     * Get the registered service provider instance if it exists.
     *
     * @param  \Illuminate\Support\ServiceProvider|string  $provider
     * @return \Illuminate\Support\ServiceProvider|null
     */
    public function getProvider($provider)
    {
        return array_values($this->getProviders($provider))[0] ?? null;
    }

    /**
     * Get the registered service provider instances if any exist.
     *
     * @param  \Illuminate\Support\ServiceProvider|string  $provider
     * @return array
     */
    public function getProviders($provider)
    {
        $name = is_string($provider) ? $provider : get_class($provider);

        return Arr::where($this->serviceProviders, function ($value) use ($name) {
            return $value instanceof $name;
        });
    }

    /**
     * Resolve a service provider instance from the class name.
     *
     * @param  string  $provider
     * @return \Illuminate\Support\ServiceProvider
     */
    public function resolveProvider($provider)
    {
        return new $provider($this);
    }

    /**
     * Mark the given provider as registered.
     *
     * @param  \Illuminate\Support\ServiceProvider  $provider
     * @return void
     */
    protected function markAsRegistered($provider)
    {
        $this->serviceProviders[] = $provider;

        $this->loadedProviders[get_class($provider)] = true;
    }

    /**
     * Load and boot all of the remaining deferred providers.
     *
     * @return void
     */
    public function loadDeferredProviders()
    {
        // We will simply spin through each of the deferred providers and register each
        // one and boot them if the application has booted. This should make each of
        // the remaining services available to this application for immediate use.
        foreach ($this->deferredServices as $service => $provider) {
            $this->loadDeferredProvider($service);
        }

        $this->deferredServices = [];
    }

    /**
     * Load the provider for a deferred service.
     *
     * @param  string  $service
     * @return void
     */
    public function loadDeferredProvider($service)
    {
        if (! $this->isDeferredService($service)) {
            return;
        }

        $provider = $this->deferredServices[$service];

        // If the service provider has not already been loaded and registered we can
        // register it with the application and remove the service from this list
        // of deferred services, since it will already be loaded on subsequent.
        if (! isset($this->loadedProviders[$provider])) {
            $this->registerDeferredProvider($provider, $service);
        }
    }

    /**
     * Register a deferred provider and service.
     *
     * @param  string  $provider
     * @param  string|null  $service
     * @return void
     */
    public function registerDeferredProvider($provider, $service = null)
    {
        // Once the provider that provides the deferred service has been registered we
        // will remove it from our local list of the deferred services with related
        // providers so that this container does not try to resolve it out again.
        if ($service) {
            unset($this->deferredServices[$service]);
        }

        $this->register($instance = new $provider($this));

        if (! $this->isBooted()) {
            $this->booting(function () use ($instance) {
                $this->bootProvider($instance);
            });
        }
    }

    /**
     * Resolve the given type from the container.
     *
     * @param  string  $abstract
     * @param  array  $parameters
     * @return mixed
     */
    public function make($abstract, array $parameters = [])
    {
        $this->loadDeferredProviderIfNeeded($abstract = $this->getAlias($abstract));

        return parent::make($abstract, $parameters);
    }

    /**
     * Resolve the given type from the container.
     *
     * @param  string  $abstract
     * @param  array  $parameters
     * @param  bool  $raiseEvents
     * @return mixed
     */
    protected function resolve($abstract, $parameters = [], $raiseEvents = true)
    {
        $this->loadDeferredProviderIfNeeded($abstract = $this->getAlias($abstract));

        return parent::resolve($abstract, $parameters, $raiseEvents);
    }

    /**
     * Load the deferred provider if the given type is a deferred service and the instance has not been loaded.
     *
     * @param  string  $abstract
     * @return void
     */
    protected function loadDeferredProviderIfNeeded($abstract)
    {
        if ($this->isDeferredService($abstract) && ! isset($this->instances[$abstract])) {
            $this->loadDeferredProvider($abstract);
        }
    }

    /**
     * Determine if the given abstract type has been bound.
     *
     * @param  string  $abstract
     * @return bool
     */
    public function bound($abstract)
    {
        return $this->isDeferredService($abstract) || parent::bound($abstract);
    }

    /**
     * Determine if the application has booted.
     *
     * @return bool
     */
    public function isBooted()
    {
        return $this->booted;
    }

    /**
     * Boot the application's service providers.
     *
     * @return void
     */
    public function boot()
    {
        if ($this->isBooted()) {
            return;
        }

        // Once the application has booted we will also fire some "booted" callbacks
        // for any listeners that need to do work after this initial booting gets
        // finished. This is useful when ordering the boot-up processes we run.
        $this->fireAppCallbacks($this->bootingCallbacks);

        array_walk($this->serviceProviders, function ($p) {
            $this->bootProvider($p);
        });

        $this->booted = true;

        $this->fireAppCallbacks($this->bootedCallbacks);
    }

    /**
     * Boot the given service provider.
     *
     * @param  \Illuminate\Support\ServiceProvider  $provider
     * @return mixed
     */
    protected function bootProvider(ServiceProvider $provider)
    {
        if (method_exists($provider, 'boot')) {
            return $this->call([$provider, 'boot']);
        }
    }

    /**
     * Register a new boot listener.
     *
     * @param  callable  $callback
     * @return void
     */
    public function booting($callback)
    {
        $this->bootingCallbacks[] = $callback;
    }

    /**
     * Register a new "booted" listener.
     *
     * @param  callable  $callback
     * @return void
     */
    public function booted($callback)
    {
        $this->bootedCallbacks[] = $callback;

        if ($this->isBooted()) {
            $this->fireAppCallbacks([$callback]);
        }
    }

    /**
     * Call the booting callbacks for the application.
     *
     * @param  callable[]  $callbacks
     * @return void
     */
    protected function fireAppCallbacks(array $callbacks)
    {
        foreach ($callbacks as $callback) {
            $callback($this);
        }
    }

    /**
     * {@inheritdoc}
     */
    public function handle(SymfonyRequest $request, int $type = self::MASTER_REQUEST, bool $catch = true)
    {
        return $this[HttpKernelContract::class]->handle(Request::createFromBase($request));
    }

    /**
     * Determine if middleware has been disabled for the application.
     *
     * @return bool
     */
    public function shouldSkipMiddleware()
    {
        return $this->bound('middleware.disable') &&
               $this->make('middleware.disable') === true;
    }

    /**
     * Get the path to the cached services.php file.
     *
     * @return string
     */
    public function getCachedServicesPath()
    {
        return $this->normalizeCachePath('APP_SERVICES_CACHE', 'cache/services.php');
    }

    /**
     * Get the path to the cached packages.php file.
     *
     * @return string
     */
    public function getCachedPackagesPath()
    {
        return $this->normalizeCachePath('APP_PACKAGES_CACHE', 'cache/packages.php');
    }

    /**
     * Determine if the application configuration is cached.
     *
     * @return bool
     */
    public function configurationIsCached()
    {
        return file_exists($this->getCachedConfigPath());
    }

    /**
     * Get the path to the configuration cache file.
     *
     * @return string
     */
    public function getCachedConfigPath()
    {
        return $this->normalizeCachePath('APP_CONFIG_CACHE', 'cache/config.php');
    }

    /**
     * Determine if the application routes are cached.
     *
     * @return bool
     */
    public function routesAreCached()
    {
        return $this['files']->exists($this->getCachedRoutesPath());
    }

    /**
     * Get the path to the routes cache file.
     *
     * @return string
     */
    public function getCachedRoutesPath()
    {
        return $this->normalizeCachePath('APP_ROUTES_CACHE', 'cache/routes-v7.php');
    }

    /**
     * Determine if the application events are cached.
     *
     * @return bool
     */
    public function eventsAreCached()
    {
        return $this['files']->exists($this->getCachedEventsPath());
    }

    /**
     * Get the path to the events cache file.
     *
     * @return string
     */
    public function getCachedEventsPath()
    {
        return $this->normalizeCachePath('APP_EVENTS_CACHE', 'cache/events.php');
    }

    /**
     * Normalize a relative or absolute path to a cache file.
     *
     * @param  string  $key
     * @param  string  $default
     * @return string
     */
    protected function normalizeCachePath($key, $default)
    {
        if (is_null($env = Env::get($key))) {
            return $this->bootstrapPath($default);
        }

        return Str::startsWith($env, $this->absoluteCachePathPrefixes)
                ? $env
                : $this->basePath($env);
    }

    /**
     * Add new prefix to list of absolute path prefixes.
     *
     * @param  string  $prefix
     * @return $this
     */
    public function addAbsoluteCachePathPrefix($prefix)
    {
        $this->absoluteCachePathPrefixes[] = $prefix;

        return $this;
    }

    /**
     * Determine if the application is currently down for maintenance.
     *
     * @return bool
     */
    public function isDownForMaintenance()
    {
        return file_exists($this->storagePath().'/framework/down');
    }

    /**
     * Throw an HttpException with the given data.
     *
     * @param  int  $code
     * @param  string  $message
     * @param  array  $headers
     * @return void
     *
     * @throws \Symfony\Component\HttpKernel\Exception\HttpException
     * @throws \Symfony\Component\HttpKernel\Exception\NotFoundHttpException
     */
    public function abort($code, $message = '', array $headers = [])
    {
        if ($code == 404) {
            throw new NotFoundHttpException($message);
        }

        throw new HttpException($code, $message, null, $headers);
    }

    /**
     * Register a terminating callback with the application.
     *
     * @param  callable|string  $callback
     * @return $this
     */
    public function terminating($callback)
    {
        $this->terminatingCallbacks[] = $callback;

        return $this;
    }

    /**
     * Terminate the application.
     *
     * @return void
     */
    public function terminate()
    {
        foreach ($this->terminatingCallbacks as $terminating) {
            $this->call($terminating);
        }
    }

    /**
     * Get the service providers that have been loaded.
     *
     * @return array
     */
    public function getLoadedProviders()
    {
        return $this->loadedProviders;
    }

    /**
     * Get the application's deferred services.
     *
     * @return array
     */
    public function getDeferredServices()
    {
        return $this->deferredServices;
    }

    /**
     * Set the application's deferred services.
     *
     * @param  array  $services
     * @return void
     */
    public function setDeferredServices(array $services)
    {
        $this->deferredServices = $services;
    }

    /**
     * Add an array of services to the application's deferred services.
     *
     * @param  array  $services
     * @return void
     */
    public function addDeferredServices(array $services)
    {
        $this->deferredServices = array_merge($this->deferredServices, $services);
    }

    /**
     * Determine if the given service is a deferred service.
     *
     * @param  string  $service
     * @return bool
     */
    public function isDeferredService($service)
    {
        return isset($this->deferredServices[$service]);
    }

    /**
     * Configure the real-time facade namespace.
     *
     * @param  string  $namespace
     * @return void
     */
    public function provideFacades($namespace)
    {
        AliasLoader::setFacadeNamespace($namespace);
    }

    /**
     * Get the current application locale.
     *
     * @return string
     */
    public function getLocale()
    {
        return $this['config']->get('app.locale');
    }

    /**
     * Set the current application locale.
     *
     * @param  string  $locale
     * @return void
     */
    public function setLocale($locale)
    {
        $this['config']->set('app.locale', $locale);

        $this['translator']->setLocale($locale);

        $this['events']->dispatch(new LocaleUpdated($locale));
    }

    /**
     * Determine if application locale is the given locale.
     *
     * @param  string  $locale
     * @return bool
     */
    public function isLocale($locale)
    {
        return $this->getLocale() == $locale;
    }

    /**
     * Register the core class aliases in the container.
     *
     * @return void
     */
    public function registerCoreContainerAliases()
    {
        foreach ([
            'app'                  => [self::class, \Illuminate\Contracts\Container\Container::class, \Illuminate\Contracts\Foundation\Application::class, \Psr\Container\ContainerInterface::class],
            'auth'                 => [\Illuminate\Auth\AuthManager::class, \Illuminate\Contracts\Auth\Factory::class],
            'auth.driver'          => [\Illuminate\Contracts\Auth\Guard::class],
            'blade.compiler'       => [\Illuminate\View\Compilers\BladeCompiler::class],
            'cache'                => [\Illuminate\Cache\CacheManager::class, \Illuminate\Contracts\Cache\Factory::class],
            'cache.store'          => [\Illuminate\Cache\Repository::class, \Illuminate\Contracts\Cache\Repository::class, \Psr\SimpleCache\CacheInterface::class],
            'cache.psr6'           => [\Symfony\Component\Cache\Adapter\Psr16Adapter::class, \Symfony\Component\Cache\Adapter\AdapterInterface::class, \Psr\Cache\CacheItemPoolInterface::class],
            'config'               => [\Illuminate\Config\Repository::class, \Illuminate\Contracts\Config\Repository::class],
            'cookie'               => [\Illuminate\Cookie\CookieJar::class, \Illuminate\Contracts\Cookie\Factory::class, \Illuminate\Contracts\Cookie\QueueingFactory::class],
            'encrypter'            => [\Illuminate\Encryption\Encrypter::class, \Illuminate\Contracts\Encryption\Encrypter::class],
            'db'                   => [\Illuminate\Database\DatabaseManager::class, \Illuminate\Database\ConnectionResolverInterface::class],
            'db.connection'        => [\Illuminate\Database\Connection::class, \Illuminate\Database\ConnectionInterface::class],
            'events'               => [\Illuminate\Events\Dispatcher::class, \Illuminate\Contracts\Events\Dispatcher::class],
            'files'                => [\Illuminate\Filesystem\Filesystem::class],
            'filesystem'           => [\Illuminate\Filesystem\FilesystemManager::class, \Illuminate\Contracts\Filesystem\Factory::class],
            'filesystem.disk'      => [\Illuminate\Contracts\Filesystem\Filesystem::class],
            'filesystem.cloud'     => [\Illuminate\Contracts\Filesystem\Cloud::class],
            'hash'                 => [\Illuminate\Hashing\HashManager::class],
            'hash.driver'          => [\Illuminate\Contracts\Hashing\Hasher::class],
            'translator'           => [\Illuminate\Translation\Translator::class, \Illuminate\Contracts\Translation\Translator::class],
            'log'                  => [\Illuminate\Log\LogManager::class, \Psr\Log\LoggerInterface::class],
            'mail.manager'         => [\Illuminate\Mail\MailManager::class, \Illuminate\Contracts\Mail\Factory::class],
            'mailer'               => [\Illuminate\Mail\Mailer::class, \Illuminate\Contracts\Mail\Mailer::class, \Illuminate\Contracts\Mail\MailQueue::class],
            'auth.password'        => [\Illuminate\Auth\Passwords\PasswordBrokerManager::class, \Illuminate\Contracts\Auth\PasswordBrokerFactory::class],
            'auth.password.broker' => [\Illuminate\Auth\Passwords\PasswordBroker::class, \Illuminate\Contracts\Auth\PasswordBroker::class],
            'queue'                => [\Illuminate\Queue\QueueManager::class, \Illuminate\Contracts\Queue\Factory::class, \Illuminate\Contracts\Queue\Monitor::class],
            'queue.connection'     => [\Illuminate\Contracts\Queue\Queue::class],
            'queue.failer'         => [\Illuminate\Queue\Failed\FailedJobProviderInterface::class],
            'redirect'             => [\Illuminate\Routing\Redirector::class],
            'redis'                => [\Illuminate\Redis\RedisManager::class, \Illuminate\Contracts\Redis\Factory::class],
            'redis.connection'     => [\Illuminate\Redis\Connections\Connection::class, \Illuminate\Contracts\Redis\Connection::class],
            'request'              => [\Illuminate\Http\Request::class, \Symfony\Component\HttpFoundation\Request::class],
            'router'               => [\Illuminate\Routing\Router::class, \Illuminate\Contracts\Routing\Registrar::class, \Illuminate\Contracts\Routing\BindingRegistrar::class],
            'session'              => [\Illuminate\Session\SessionManager::class],
            'session.store'        => [\Illuminate\Session\Store::class, \Illuminate\Contracts\Session\Session::class],
            'url'                  => [\Illuminate\Routing\UrlGenerator::class, \Illuminate\Contracts\Routing\UrlGenerator::class],
            'validator'            => [\Illuminate\Validation\Factory::class, \Illuminate\Contracts\Validation\Factory::class],
            'view'                 => [\Illuminate\View\Factory::class, \Illuminate\Contracts\View\Factory::class],
        ] as $key => $aliases) {
            foreach ($aliases as $alias) {
                $this->alias($key, $alias);
            }
        }
    }

    /**
     * Flush the container of all bindings and resolved instances.
     *
     * @return void
     */
    public function flush()
    {
        parent::flush();

        $this->buildStack = [];
        $this->loadedProviders = [];
        $this->bootedCallbacks = [];
        $this->bootingCallbacks = [];
        $this->deferredServices = [];
        $this->reboundCallbacks = [];
        $this->serviceProviders = [];
        $this->resolvingCallbacks = [];
        $this->terminatingCallbacks = [];
        $this->afterResolvingCallbacks = [];
        $this->globalResolvingCallbacks = [];
    }

    /**
     * Get the application namespace.
     *
     * @return string
     *
     * @throws \RuntimeException
     */
    public function getNamespace()
    {
        if (! is_null($this->namespace)) {
            return $this->namespace;
        }

        $composer = json_decode(file_get_contents($this->basePath('composer.json')), true);

        foreach ((array) data_get($composer, 'autoload.psr-4') as $namespace => $path) {
            foreach ((array) $path as $pathChoice) {
                if (realpath($this->path()) === realpath($this->basePath($pathChoice))) {
                    return $this->namespace = $namespace;
                }
            }
        }

        throw new RuntimeException('Unable to detect application namespace.');
    }
}<|MERGE_RESOLUTION|>--- conflicted
+++ resolved
@@ -33,11 +33,7 @@
      *
      * @var string
      */
-<<<<<<< HEAD
-    const VERSION = '7.13.0';
-=======
-    const VERSION = '6.18.17';
->>>>>>> 5ba1584e
+    const VERSION = '7.14.0';
 
     /**
      * The base path for the Laravel installation.
