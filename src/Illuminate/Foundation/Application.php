<?php

namespace Illuminate\Foundation;

use Closure;
use Illuminate\Container\Container;
use Illuminate\Contracts\Foundation\Application as ApplicationContract;
use Illuminate\Contracts\Foundation\CachesConfiguration;
use Illuminate\Contracts\Foundation\CachesRoutes;
use Illuminate\Contracts\Foundation\MaintenanceMode as MaintenanceModeContract;
use Illuminate\Contracts\Http\Kernel as HttpKernelContract;
use Illuminate\Events\EventServiceProvider;
use Illuminate\Filesystem\Filesystem;
use Illuminate\Foundation\Bootstrap\LoadEnvironmentVariables;
use Illuminate\Foundation\Events\LocaleUpdated;
use Illuminate\Http\Request;
use Illuminate\Log\LogServiceProvider;
use Illuminate\Routing\RoutingServiceProvider;
use Illuminate\Support\Arr;
use Illuminate\Support\Collection;
use Illuminate\Support\Env;
use Illuminate\Support\ServiceProvider;
use Illuminate\Support\Str;
use RuntimeException;
use Symfony\Component\HttpFoundation\Request as SymfonyRequest;
use Symfony\Component\HttpFoundation\Response as SymfonyResponse;
use Symfony\Component\HttpKernel\Exception\HttpException;
use Symfony\Component\HttpKernel\Exception\NotFoundHttpException;
use Symfony\Component\HttpKernel\HttpKernelInterface;

class Application extends Container implements ApplicationContract, CachesConfiguration, CachesRoutes, HttpKernelInterface
{
    /**
     * The Laravel framework version.
     *
     * @var string
     */
<<<<<<< HEAD
    const VERSION = '9.17.0';
=======
    const VERSION = '8.83.17';
>>>>>>> 2cf142cd

    /**
     * The base path for the Laravel installation.
     *
     * @var string
     */
    protected $basePath;

    /**
     * Indicates if the application has been bootstrapped before.
     *
     * @var bool
     */
    protected $hasBeenBootstrapped = false;

    /**
     * Indicates if the application has "booted".
     *
     * @var bool
     */
    protected $booted = false;

    /**
     * The array of booting callbacks.
     *
     * @var callable[]
     */
    protected $bootingCallbacks = [];

    /**
     * The array of booted callbacks.
     *
     * @var callable[]
     */
    protected $bootedCallbacks = [];

    /**
     * The array of terminating callbacks.
     *
     * @var callable[]
     */
    protected $terminatingCallbacks = [];

    /**
     * All of the registered service providers.
     *
     * @var \Illuminate\Support\ServiceProvider[]
     */
    protected $serviceProviders = [];

    /**
     * The names of the loaded service providers.
     *
     * @var array
     */
    protected $loadedProviders = [];

    /**
     * The deferred services and their providers.
     *
     * @var array
     */
    protected $deferredServices = [];

    /**
     * The custom application path defined by the developer.
     *
     * @var string
     */
    protected $appPath;

    /**
     * The custom database path defined by the developer.
     *
     * @var string
     */
    protected $databasePath;

    /**
     * The custom language file path defined by the developer.
     *
     * @var string
     */
    protected $langPath;

    /**
     * The custom storage path defined by the developer.
     *
     * @var string
     */
    protected $storagePath;

    /**
     * The custom environment path defined by the developer.
     *
     * @var string
     */
    protected $environmentPath;

    /**
     * The environment file to load during bootstrapping.
     *
     * @var string
     */
    protected $environmentFile = '.env';

    /**
     * Indicates if the application is running in the console.
     *
     * @var bool|null
     */
    protected $isRunningInConsole;

    /**
     * The application namespace.
     *
     * @var string
     */
    protected $namespace;

    /**
     * The prefixes of absolute cache paths for use during normalization.
     *
     * @var string[]
     */
    protected $absoluteCachePathPrefixes = ['/', '\\'];

    /**
     * Create a new Illuminate application instance.
     *
     * @param  string|null  $basePath
     * @return void
     */
    public function __construct($basePath = null)
    {
        if ($basePath) {
            $this->setBasePath($basePath);
        }

        $this->registerBaseBindings();
        $this->registerBaseServiceProviders();
        $this->registerCoreContainerAliases();
    }

    /**
     * Get the version number of the application.
     *
     * @return string
     */
    public function version()
    {
        return static::VERSION;
    }

    /**
     * Register the basic bindings into the container.
     *
     * @return void
     */
    protected function registerBaseBindings()
    {
        static::setInstance($this);

        $this->instance('app', $this);

        $this->instance(Container::class, $this);
        $this->singleton(Mix::class);

        $this->singleton(PackageManifest::class, function () {
            return new PackageManifest(
                new Filesystem, $this->basePath(), $this->getCachedPackagesPath()
            );
        });
    }

    /**
     * Register all of the base service providers.
     *
     * @return void
     */
    protected function registerBaseServiceProviders()
    {
        $this->register(new EventServiceProvider($this));
        $this->register(new LogServiceProvider($this));
        $this->register(new RoutingServiceProvider($this));
    }

    /**
     * Run the given array of bootstrap classes.
     *
     * @param  string[]  $bootstrappers
     * @return void
     */
    public function bootstrapWith(array $bootstrappers)
    {
        $this->hasBeenBootstrapped = true;

        foreach ($bootstrappers as $bootstrapper) {
            $this['events']->dispatch('bootstrapping: '.$bootstrapper, [$this]);

            $this->make($bootstrapper)->bootstrap($this);

            $this['events']->dispatch('bootstrapped: '.$bootstrapper, [$this]);
        }
    }

    /**
     * Register a callback to run after loading the environment.
     *
     * @param  \Closure  $callback
     * @return void
     */
    public function afterLoadingEnvironment(Closure $callback)
    {
        $this->afterBootstrapping(
            LoadEnvironmentVariables::class, $callback
        );
    }

    /**
     * Register a callback to run before a bootstrapper.
     *
     * @param  string  $bootstrapper
     * @param  \Closure  $callback
     * @return void
     */
    public function beforeBootstrapping($bootstrapper, Closure $callback)
    {
        $this['events']->listen('bootstrapping: '.$bootstrapper, $callback);
    }

    /**
     * Register a callback to run after a bootstrapper.
     *
     * @param  string  $bootstrapper
     * @param  \Closure  $callback
     * @return void
     */
    public function afterBootstrapping($bootstrapper, Closure $callback)
    {
        $this['events']->listen('bootstrapped: '.$bootstrapper, $callback);
    }

    /**
     * Determine if the application has been bootstrapped before.
     *
     * @return bool
     */
    public function hasBeenBootstrapped()
    {
        return $this->hasBeenBootstrapped;
    }

    /**
     * Set the base path for the application.
     *
     * @param  string  $basePath
     * @return $this
     */
    public function setBasePath($basePath)
    {
        $this->basePath = rtrim($basePath, '\/');

        $this->bindPathsInContainer();

        return $this;
    }

    /**
     * Bind all of the application paths in the container.
     *
     * @return void
     */
    protected function bindPathsInContainer()
    {
        $this->instance('path', $this->path());
        $this->instance('path.base', $this->basePath());
        $this->instance('path.config', $this->configPath());
        $this->instance('path.public', $this->publicPath());
        $this->instance('path.storage', $this->storagePath());
        $this->instance('path.database', $this->databasePath());
        $this->instance('path.resources', $this->resourcePath());
        $this->instance('path.bootstrap', $this->bootstrapPath());

        $this->useLangPath(value(function () {
            if (is_dir($directory = $this->resourcePath('lang'))) {
                return $directory;
            }

            return $this->basePath('lang');
        }));
    }

    /**
     * Get the path to the application "app" directory.
     *
     * @param  string  $path
     * @return string
     */
    public function path($path = '')
    {
        $appPath = $this->appPath ?: $this->basePath.DIRECTORY_SEPARATOR.'app';

        return $appPath.($path != '' ? DIRECTORY_SEPARATOR.$path : '');
    }

    /**
     * Set the application directory.
     *
     * @param  string  $path
     * @return $this
     */
    public function useAppPath($path)
    {
        $this->appPath = $path;

        $this->instance('path', $path);

        return $this;
    }

    /**
     * Get the base path of the Laravel installation.
     *
     * @param  string  $path
     * @return string
     */
    public function basePath($path = '')
    {
        return $this->basePath.($path != '' ? DIRECTORY_SEPARATOR.$path : '');
    }

    /**
     * Get the path to the bootstrap directory.
     *
     * @param  string  $path
     * @return string
     */
    public function bootstrapPath($path = '')
    {
        return $this->basePath.DIRECTORY_SEPARATOR.'bootstrap'.($path != '' ? DIRECTORY_SEPARATOR.$path : '');
    }

    /**
     * Get the path to the application configuration files.
     *
     * @param  string  $path
     * @return string
     */
    public function configPath($path = '')
    {
        return $this->basePath.DIRECTORY_SEPARATOR.'config'.($path != '' ? DIRECTORY_SEPARATOR.$path : '');
    }

    /**
     * Get the path to the database directory.
     *
     * @param  string  $path
     * @return string
     */
    public function databasePath($path = '')
    {
        return ($this->databasePath ?: $this->basePath.DIRECTORY_SEPARATOR.'database').($path != '' ? DIRECTORY_SEPARATOR.$path : '');
    }

    /**
     * Set the database directory.
     *
     * @param  string  $path
     * @return $this
     */
    public function useDatabasePath($path)
    {
        $this->databasePath = $path;

        $this->instance('path.database', $path);

        return $this;
    }

    /**
     * Get the path to the language files.
     *
     * @param  string  $path
     * @return string
     */
    public function langPath($path = '')
    {
        return $this->langPath.($path != '' ? DIRECTORY_SEPARATOR.$path : '');
    }

    /**
     * Set the language file directory.
     *
     * @param  string  $path
     * @return $this
     */
    public function useLangPath($path)
    {
        $this->langPath = $path;

        $this->instance('path.lang', $path);

        return $this;
    }

    /**
     * Get the path to the public / web directory.
     *
     * @return string
     */
    public function publicPath()
    {
        return $this->basePath.DIRECTORY_SEPARATOR.'public';
    }

    /**
     * Get the path to the storage directory.
     *
     * @param  string  $path
     * @return string
     */
    public function storagePath($path = '')
    {
        return ($this->storagePath ?: $this->basePath.DIRECTORY_SEPARATOR.'storage')
                            .($path != '' ? DIRECTORY_SEPARATOR.$path : '');
    }

    /**
     * Set the storage directory.
     *
     * @param  string  $path
     * @return $this
     */
    public function useStoragePath($path)
    {
        $this->storagePath = $path;

        $this->instance('path.storage', $path);

        return $this;
    }

    /**
     * Get the path to the resources directory.
     *
     * @param  string  $path
     * @return string
     */
    public function resourcePath($path = '')
    {
        return $this->basePath.DIRECTORY_SEPARATOR.'resources'.($path != '' ? DIRECTORY_SEPARATOR.$path : '');
    }

    /**
     * Get the path to the views directory.
     *
     * This method returns the first configured path in the array of view paths.
     *
     * @param  string  $path
     * @return string
     */
    public function viewPath($path = '')
    {
        $basePath = $this['config']->get('view.paths')[0];

        return rtrim($basePath, DIRECTORY_SEPARATOR).($path != '' ? DIRECTORY_SEPARATOR.$path : '');
    }

    /**
     * Get the path to the environment file directory.
     *
     * @return string
     */
    public function environmentPath()
    {
        return $this->environmentPath ?: $this->basePath;
    }

    /**
     * Set the directory for the environment file.
     *
     * @param  string  $path
     * @return $this
     */
    public function useEnvironmentPath($path)
    {
        $this->environmentPath = $path;

        return $this;
    }

    /**
     * Set the environment file to be loaded during bootstrapping.
     *
     * @param  string  $file
     * @return $this
     */
    public function loadEnvironmentFrom($file)
    {
        $this->environmentFile = $file;

        return $this;
    }

    /**
     * Get the environment file the application is using.
     *
     * @return string
     */
    public function environmentFile()
    {
        return $this->environmentFile ?: '.env';
    }

    /**
     * Get the fully qualified path to the environment file.
     *
     * @return string
     */
    public function environmentFilePath()
    {
        return $this->environmentPath().DIRECTORY_SEPARATOR.$this->environmentFile();
    }

    /**
     * Get or check the current application environment.
     *
     * @param  string|array  $environments
     * @return string|bool
     */
    public function environment(...$environments)
    {
        if (count($environments) > 0) {
            $patterns = is_array($environments[0]) ? $environments[0] : $environments;

            return Str::is($patterns, $this['env']);
        }

        return $this['env'];
    }

    /**
     * Determine if the application is in the local environment.
     *
     * @return bool
     */
    public function isLocal()
    {
        return $this['env'] === 'local';
    }

    /**
     * Determine if the application is in the production environment.
     *
     * @return bool
     */
    public function isProduction()
    {
        return $this['env'] === 'production';
    }

    /**
     * Detect the application's current environment.
     *
     * @param  \Closure  $callback
     * @return string
     */
    public function detectEnvironment(Closure $callback)
    {
        $args = $_SERVER['argv'] ?? null;

        return $this['env'] = (new EnvironmentDetector)->detect($callback, $args);
    }

    /**
     * Determine if the application is running in the console.
     *
     * @return bool
     */
    public function runningInConsole()
    {
        if ($this->isRunningInConsole === null) {
            $this->isRunningInConsole = Env::get('APP_RUNNING_IN_CONSOLE') ?? (\PHP_SAPI === 'cli' || \PHP_SAPI === 'phpdbg');
        }

        return $this->isRunningInConsole;
    }

    /**
     * Determine if the application is running unit tests.
     *
     * @return bool
     */
    public function runningUnitTests()
    {
        return $this->bound('env') && $this['env'] === 'testing';
    }

    /**
     * Determine if the application is running with debug mode enabled.
     *
     * @return bool
     */
    public function hasDebugModeEnabled()
    {
        return (bool) $this['config']->get('app.debug');
    }

    /**
     * Register all of the configured providers.
     *
     * @return void
     */
    public function registerConfiguredProviders()
    {
        $providers = Collection::make($this->make('config')->get('app.providers'))
                        ->partition(function ($provider) {
                            return str_starts_with($provider, 'Illuminate\\');
                        });

        $providers->splice(1, 0, [$this->make(PackageManifest::class)->providers()]);

        (new ProviderRepository($this, new Filesystem, $this->getCachedServicesPath()))
                    ->load($providers->collapse()->toArray());
    }

    /**
     * Register a service provider with the application.
     *
     * @param  \Illuminate\Support\ServiceProvider|string  $provider
     * @param  bool  $force
     * @return \Illuminate\Support\ServiceProvider
     */
    public function register($provider, $force = false)
    {
        if (($registered = $this->getProvider($provider)) && ! $force) {
            return $registered;
        }

        // If the given "provider" is a string, we will resolve it, passing in the
        // application instance automatically for the developer. This is simply
        // a more convenient way of specifying your service provider classes.
        if (is_string($provider)) {
            $provider = $this->resolveProvider($provider);
        }

        $provider->register();

        // If there are bindings / singletons set as properties on the provider we
        // will spin through them and register them with the application, which
        // serves as a convenience layer while registering a lot of bindings.
        if (property_exists($provider, 'bindings')) {
            foreach ($provider->bindings as $key => $value) {
                $this->bind($key, $value);
            }
        }

        if (property_exists($provider, 'singletons')) {
            foreach ($provider->singletons as $key => $value) {
                $this->singleton($key, $value);
            }
        }

        $this->markAsRegistered($provider);

        // If the application has already booted, we will call this boot method on
        // the provider class so it has an opportunity to do its boot logic and
        // will be ready for any usage by this developer's application logic.
        if ($this->isBooted()) {
            $this->bootProvider($provider);
        }

        return $provider;
    }

    /**
     * Get the registered service provider instance if it exists.
     *
     * @param  \Illuminate\Support\ServiceProvider|string  $provider
     * @return \Illuminate\Support\ServiceProvider|null
     */
    public function getProvider($provider)
    {
        return array_values($this->getProviders($provider))[0] ?? null;
    }

    /**
     * Get the registered service provider instances if any exist.
     *
     * @param  \Illuminate\Support\ServiceProvider|string  $provider
     * @return array
     */
    public function getProviders($provider)
    {
        $name = is_string($provider) ? $provider : get_class($provider);

        return Arr::where($this->serviceProviders, function ($value) use ($name) {
            return $value instanceof $name;
        });
    }

    /**
     * Resolve a service provider instance from the class name.
     *
     * @param  string  $provider
     * @return \Illuminate\Support\ServiceProvider
     */
    public function resolveProvider($provider)
    {
        return new $provider($this);
    }

    /**
     * Mark the given provider as registered.
     *
     * @param  \Illuminate\Support\ServiceProvider  $provider
     * @return void
     */
    protected function markAsRegistered($provider)
    {
        $this->serviceProviders[] = $provider;

        $this->loadedProviders[get_class($provider)] = true;
    }

    /**
     * Load and boot all of the remaining deferred providers.
     *
     * @return void
     */
    public function loadDeferredProviders()
    {
        // We will simply spin through each of the deferred providers and register each
        // one and boot them if the application has booted. This should make each of
        // the remaining services available to this application for immediate use.
        foreach ($this->deferredServices as $service => $provider) {
            $this->loadDeferredProvider($service);
        }

        $this->deferredServices = [];
    }

    /**
     * Load the provider for a deferred service.
     *
     * @param  string  $service
     * @return void
     */
    public function loadDeferredProvider($service)
    {
        if (! $this->isDeferredService($service)) {
            return;
        }

        $provider = $this->deferredServices[$service];

        // If the service provider has not already been loaded and registered we can
        // register it with the application and remove the service from this list
        // of deferred services, since it will already be loaded on subsequent.
        if (! isset($this->loadedProviders[$provider])) {
            $this->registerDeferredProvider($provider, $service);
        }
    }

    /**
     * Register a deferred provider and service.
     *
     * @param  string  $provider
     * @param  string|null  $service
     * @return void
     */
    public function registerDeferredProvider($provider, $service = null)
    {
        // Once the provider that provides the deferred service has been registered we
        // will remove it from our local list of the deferred services with related
        // providers so that this container does not try to resolve it out again.
        if ($service) {
            unset($this->deferredServices[$service]);
        }

        $this->register($instance = new $provider($this));

        if (! $this->isBooted()) {
            $this->booting(function () use ($instance) {
                $this->bootProvider($instance);
            });
        }
    }

    /**
     * Resolve the given type from the container.
     *
     * @param  string  $abstract
     * @param  array  $parameters
     * @return mixed
     */
    public function make($abstract, array $parameters = [])
    {
        $this->loadDeferredProviderIfNeeded($abstract = $this->getAlias($abstract));

        return parent::make($abstract, $parameters);
    }

    /**
     * Resolve the given type from the container.
     *
     * @param  string  $abstract
     * @param  array  $parameters
     * @param  bool  $raiseEvents
     * @return mixed
     */
    protected function resolve($abstract, $parameters = [], $raiseEvents = true)
    {
        $this->loadDeferredProviderIfNeeded($abstract = $this->getAlias($abstract));

        return parent::resolve($abstract, $parameters, $raiseEvents);
    }

    /**
     * Load the deferred provider if the given type is a deferred service and the instance has not been loaded.
     *
     * @param  string  $abstract
     * @return void
     */
    protected function loadDeferredProviderIfNeeded($abstract)
    {
        if ($this->isDeferredService($abstract) && ! isset($this->instances[$abstract])) {
            $this->loadDeferredProvider($abstract);
        }
    }

    /**
     * Determine if the given abstract type has been bound.
     *
     * @param  string  $abstract
     * @return bool
     */
    public function bound($abstract)
    {
        return $this->isDeferredService($abstract) || parent::bound($abstract);
    }

    /**
     * Determine if the application has booted.
     *
     * @return bool
     */
    public function isBooted()
    {
        return $this->booted;
    }

    /**
     * Boot the application's service providers.
     *
     * @return void
     */
    public function boot()
    {
        if ($this->isBooted()) {
            return;
        }

        // Once the application has booted we will also fire some "booted" callbacks
        // for any listeners that need to do work after this initial booting gets
        // finished. This is useful when ordering the boot-up processes we run.
        $this->fireAppCallbacks($this->bootingCallbacks);

        array_walk($this->serviceProviders, function ($p) {
            $this->bootProvider($p);
        });

        $this->booted = true;

        $this->fireAppCallbacks($this->bootedCallbacks);
    }

    /**
     * Boot the given service provider.
     *
     * @param  \Illuminate\Support\ServiceProvider  $provider
     * @return void
     */
    protected function bootProvider(ServiceProvider $provider)
    {
        $provider->callBootingCallbacks();

        if (method_exists($provider, 'boot')) {
            $this->call([$provider, 'boot']);
        }

        $provider->callBootedCallbacks();
    }

    /**
     * Register a new boot listener.
     *
     * @param  callable  $callback
     * @return void
     */
    public function booting($callback)
    {
        $this->bootingCallbacks[] = $callback;
    }

    /**
     * Register a new "booted" listener.
     *
     * @param  callable  $callback
     * @return void
     */
    public function booted($callback)
    {
        $this->bootedCallbacks[] = $callback;

        if ($this->isBooted()) {
            $callback($this);
        }
    }

    /**
     * Call the booting callbacks for the application.
     *
     * @param  callable[]  $callbacks
     * @return void
     */
    protected function fireAppCallbacks(array &$callbacks)
    {
        $index = 0;

        while ($index < count($callbacks)) {
            $callbacks[$index]($this);

            $index++;
        }
    }

    /**
     * {@inheritdoc}
     *
     * @return \Symfony\Component\HttpFoundation\Response
     */
    public function handle(SymfonyRequest $request, int $type = self::MAIN_REQUEST, bool $catch = true): SymfonyResponse
    {
        return $this[HttpKernelContract::class]->handle(Request::createFromBase($request));
    }

    /**
     * Determine if middleware has been disabled for the application.
     *
     * @return bool
     */
    public function shouldSkipMiddleware()
    {
        return $this->bound('middleware.disable') &&
               $this->make('middleware.disable') === true;
    }

    /**
     * Get the path to the cached services.php file.
     *
     * @return string
     */
    public function getCachedServicesPath()
    {
        return $this->normalizeCachePath('APP_SERVICES_CACHE', 'cache/services.php');
    }

    /**
     * Get the path to the cached packages.php file.
     *
     * @return string
     */
    public function getCachedPackagesPath()
    {
        return $this->normalizeCachePath('APP_PACKAGES_CACHE', 'cache/packages.php');
    }

    /**
     * Determine if the application configuration is cached.
     *
     * @return bool
     */
    public function configurationIsCached()
    {
        return is_file($this->getCachedConfigPath());
    }

    /**
     * Get the path to the configuration cache file.
     *
     * @return string
     */
    public function getCachedConfigPath()
    {
        return $this->normalizeCachePath('APP_CONFIG_CACHE', 'cache/config.php');
    }

    /**
     * Determine if the application routes are cached.
     *
     * @return bool
     */
    public function routesAreCached()
    {
        return $this['files']->exists($this->getCachedRoutesPath());
    }

    /**
     * Get the path to the routes cache file.
     *
     * @return string
     */
    public function getCachedRoutesPath()
    {
        return $this->normalizeCachePath('APP_ROUTES_CACHE', 'cache/routes-v7.php');
    }

    /**
     * Determine if the application events are cached.
     *
     * @return bool
     */
    public function eventsAreCached()
    {
        return $this['files']->exists($this->getCachedEventsPath());
    }

    /**
     * Get the path to the events cache file.
     *
     * @return string
     */
    public function getCachedEventsPath()
    {
        return $this->normalizeCachePath('APP_EVENTS_CACHE', 'cache/events.php');
    }

    /**
     * Normalize a relative or absolute path to a cache file.
     *
     * @param  string  $key
     * @param  string  $default
     * @return string
     */
    protected function normalizeCachePath($key, $default)
    {
        if (is_null($env = Env::get($key))) {
            return $this->bootstrapPath($default);
        }

        return Str::startsWith($env, $this->absoluteCachePathPrefixes)
                ? $env
                : $this->basePath($env);
    }

    /**
     * Add new prefix to list of absolute path prefixes.
     *
     * @param  string  $prefix
     * @return $this
     */
    public function addAbsoluteCachePathPrefix($prefix)
    {
        $this->absoluteCachePathPrefixes[] = $prefix;

        return $this;
    }

    /**
     * Get an instance of the maintenance mode manager implementation.
     *
     * @return \Illuminate\Contracts\Foundation\MaintenanceMode
     */
    public function maintenanceMode()
    {
        return $this->make(MaintenanceModeContract::class);
    }

    /**
     * Determine if the application is currently down for maintenance.
     *
     * @return bool
     */
    public function isDownForMaintenance()
    {
        return $this->maintenanceMode()->active();
    }

    /**
     * Throw an HttpException with the given data.
     *
     * @param  int  $code
     * @param  string  $message
     * @param  array  $headers
     * @return never
     *
     * @throws \Symfony\Component\HttpKernel\Exception\HttpException
     * @throws \Symfony\Component\HttpKernel\Exception\NotFoundHttpException
     */
    public function abort($code, $message = '', array $headers = [])
    {
        if ($code == 404) {
            throw new NotFoundHttpException($message);
        }

        throw new HttpException($code, $message, null, $headers);
    }

    /**
     * Register a terminating callback with the application.
     *
     * @param  callable|string  $callback
     * @return $this
     */
    public function terminating($callback)
    {
        $this->terminatingCallbacks[] = $callback;

        return $this;
    }

    /**
     * Terminate the application.
     *
     * @return void
     */
    public function terminate()
    {
        $index = 0;

        while ($index < count($this->terminatingCallbacks)) {
            $this->call($this->terminatingCallbacks[$index]);

            $index++;
        }
    }

    /**
     * Get the service providers that have been loaded.
     *
     * @return array
     */
    public function getLoadedProviders()
    {
        return $this->loadedProviders;
    }

    /**
     * Determine if the given service provider is loaded.
     *
     * @param  string  $provider
     * @return bool
     */
    public function providerIsLoaded(string $provider)
    {
        return isset($this->loadedProviders[$provider]);
    }

    /**
     * Get the application's deferred services.
     *
     * @return array
     */
    public function getDeferredServices()
    {
        return $this->deferredServices;
    }

    /**
     * Set the application's deferred services.
     *
     * @param  array  $services
     * @return void
     */
    public function setDeferredServices(array $services)
    {
        $this->deferredServices = $services;
    }

    /**
     * Add an array of services to the application's deferred services.
     *
     * @param  array  $services
     * @return void
     */
    public function addDeferredServices(array $services)
    {
        $this->deferredServices = array_merge($this->deferredServices, $services);
    }

    /**
     * Determine if the given service is a deferred service.
     *
     * @param  string  $service
     * @return bool
     */
    public function isDeferredService($service)
    {
        return isset($this->deferredServices[$service]);
    }

    /**
     * Configure the real-time facade namespace.
     *
     * @param  string  $namespace
     * @return void
     */
    public function provideFacades($namespace)
    {
        AliasLoader::setFacadeNamespace($namespace);
    }

    /**
     * Get the current application locale.
     *
     * @return string
     */
    public function getLocale()
    {
        return $this['config']->get('app.locale');
    }

    /**
     * Get the current application locale.
     *
     * @return string
     */
    public function currentLocale()
    {
        return $this->getLocale();
    }

    /**
     * Get the current application fallback locale.
     *
     * @return string
     */
    public function getFallbackLocale()
    {
        return $this['config']->get('app.fallback_locale');
    }

    /**
     * Set the current application locale.
     *
     * @param  string  $locale
     * @return void
     */
    public function setLocale($locale)
    {
        $this['config']->set('app.locale', $locale);

        $this['translator']->setLocale($locale);

        $this['events']->dispatch(new LocaleUpdated($locale));
    }

    /**
     * Set the current application fallback locale.
     *
     * @param  string  $fallbackLocale
     * @return void
     */
    public function setFallbackLocale($fallbackLocale)
    {
        $this['config']->set('app.fallback_locale', $fallbackLocale);

        $this['translator']->setFallback($fallbackLocale);
    }

    /**
     * Determine if the application locale is the given locale.
     *
     * @param  string  $locale
     * @return bool
     */
    public function isLocale($locale)
    {
        return $this->getLocale() == $locale;
    }

    /**
     * Register the core class aliases in the container.
     *
     * @return void
     */
    public function registerCoreContainerAliases()
    {
        foreach ([
            'app' => [self::class, \Illuminate\Contracts\Container\Container::class, \Illuminate\Contracts\Foundation\Application::class, \Psr\Container\ContainerInterface::class],
            'auth' => [\Illuminate\Auth\AuthManager::class, \Illuminate\Contracts\Auth\Factory::class],
            'auth.driver' => [\Illuminate\Contracts\Auth\Guard::class],
            'blade.compiler' => [\Illuminate\View\Compilers\BladeCompiler::class],
            'cache' => [\Illuminate\Cache\CacheManager::class, \Illuminate\Contracts\Cache\Factory::class],
            'cache.store' => [\Illuminate\Cache\Repository::class, \Illuminate\Contracts\Cache\Repository::class, \Psr\SimpleCache\CacheInterface::class],
            'cache.psr6' => [\Symfony\Component\Cache\Adapter\Psr16Adapter::class, \Symfony\Component\Cache\Adapter\AdapterInterface::class, \Psr\Cache\CacheItemPoolInterface::class],
            'config' => [\Illuminate\Config\Repository::class, \Illuminate\Contracts\Config\Repository::class],
            'cookie' => [\Illuminate\Cookie\CookieJar::class, \Illuminate\Contracts\Cookie\Factory::class, \Illuminate\Contracts\Cookie\QueueingFactory::class],
            'db' => [\Illuminate\Database\DatabaseManager::class, \Illuminate\Database\ConnectionResolverInterface::class],
            'db.connection' => [\Illuminate\Database\Connection::class, \Illuminate\Database\ConnectionInterface::class],
            'db.schema' => [\Illuminate\Database\Schema\Builder::class],
            'encrypter' => [\Illuminate\Encryption\Encrypter::class, \Illuminate\Contracts\Encryption\Encrypter::class, \Illuminate\Contracts\Encryption\StringEncrypter::class],
            'events' => [\Illuminate\Events\Dispatcher::class, \Illuminate\Contracts\Events\Dispatcher::class],
            'files' => [\Illuminate\Filesystem\Filesystem::class],
            'filesystem' => [\Illuminate\Filesystem\FilesystemManager::class, \Illuminate\Contracts\Filesystem\Factory::class],
            'filesystem.disk' => [\Illuminate\Contracts\Filesystem\Filesystem::class],
            'filesystem.cloud' => [\Illuminate\Contracts\Filesystem\Cloud::class],
            'hash' => [\Illuminate\Hashing\HashManager::class],
            'hash.driver' => [\Illuminate\Contracts\Hashing\Hasher::class],
            'translator' => [\Illuminate\Translation\Translator::class, \Illuminate\Contracts\Translation\Translator::class],
            'log' => [\Illuminate\Log\LogManager::class, \Psr\Log\LoggerInterface::class],
            'mail.manager' => [\Illuminate\Mail\MailManager::class, \Illuminate\Contracts\Mail\Factory::class],
            'mailer' => [\Illuminate\Mail\Mailer::class, \Illuminate\Contracts\Mail\Mailer::class, \Illuminate\Contracts\Mail\MailQueue::class],
            'auth.password' => [\Illuminate\Auth\Passwords\PasswordBrokerManager::class, \Illuminate\Contracts\Auth\PasswordBrokerFactory::class],
            'auth.password.broker' => [\Illuminate\Auth\Passwords\PasswordBroker::class, \Illuminate\Contracts\Auth\PasswordBroker::class],
            'queue' => [\Illuminate\Queue\QueueManager::class, \Illuminate\Contracts\Queue\Factory::class, \Illuminate\Contracts\Queue\Monitor::class],
            'queue.connection' => [\Illuminate\Contracts\Queue\Queue::class],
            'queue.failer' => [\Illuminate\Queue\Failed\FailedJobProviderInterface::class],
            'redirect' => [\Illuminate\Routing\Redirector::class],
            'redis' => [\Illuminate\Redis\RedisManager::class, \Illuminate\Contracts\Redis\Factory::class],
            'redis.connection' => [\Illuminate\Redis\Connections\Connection::class, \Illuminate\Contracts\Redis\Connection::class],
            'request' => [\Illuminate\Http\Request::class, \Symfony\Component\HttpFoundation\Request::class],
            'router' => [\Illuminate\Routing\Router::class, \Illuminate\Contracts\Routing\Registrar::class, \Illuminate\Contracts\Routing\BindingRegistrar::class],
            'session' => [\Illuminate\Session\SessionManager::class],
            'session.store' => [\Illuminate\Session\Store::class, \Illuminate\Contracts\Session\Session::class],
            'url' => [\Illuminate\Routing\UrlGenerator::class, \Illuminate\Contracts\Routing\UrlGenerator::class],
            'validator' => [\Illuminate\Validation\Factory::class, \Illuminate\Contracts\Validation\Factory::class],
            'view' => [\Illuminate\View\Factory::class, \Illuminate\Contracts\View\Factory::class],
        ] as $key => $aliases) {
            foreach ($aliases as $alias) {
                $this->alias($key, $alias);
            }
        }
    }

    /**
     * Flush the container of all bindings and resolved instances.
     *
     * @return void
     */
    public function flush()
    {
        parent::flush();

        $this->buildStack = [];
        $this->loadedProviders = [];
        $this->bootedCallbacks = [];
        $this->bootingCallbacks = [];
        $this->deferredServices = [];
        $this->reboundCallbacks = [];
        $this->serviceProviders = [];
        $this->resolvingCallbacks = [];
        $this->terminatingCallbacks = [];
        $this->beforeResolvingCallbacks = [];
        $this->afterResolvingCallbacks = [];
        $this->globalBeforeResolvingCallbacks = [];
        $this->globalResolvingCallbacks = [];
        $this->globalAfterResolvingCallbacks = [];
    }

    /**
     * Get the application namespace.
     *
     * @return string
     *
     * @throws \RuntimeException
     */
    public function getNamespace()
    {
        if (! is_null($this->namespace)) {
            return $this->namespace;
        }

        $composer = json_decode(file_get_contents($this->basePath('composer.json')), true);

        foreach ((array) data_get($composer, 'autoload.psr-4') as $namespace => $path) {
            foreach ((array) $path as $pathChoice) {
                if (realpath($this->path()) === realpath($this->basePath($pathChoice))) {
                    return $this->namespace = $namespace;
                }
            }
        }

        throw new RuntimeException('Unable to detect application namespace.');
    }
}<|MERGE_RESOLUTION|>--- conflicted
+++ resolved
@@ -35,11 +35,7 @@
      *
      * @var string
      */
-<<<<<<< HEAD
-    const VERSION = '9.17.0';
-=======
-    const VERSION = '8.83.17';
->>>>>>> 2cf142cd
+    const VERSION = '9.18.0';
 
     /**
      * The base path for the Laravel installation.
