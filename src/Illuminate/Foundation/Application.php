--- conflicted
+++ resolved
@@ -33,11 +33,7 @@
      *
      * @var string
      */
-<<<<<<< HEAD
-    const VERSION = '8.12.1';
-=======
-    const VERSION = '7.29.2';
->>>>>>> 0fb15ae2
+    const VERSION = '8.12.2';
 
     /**
      * The base path for the Laravel installation.
