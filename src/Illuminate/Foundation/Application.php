<?php

namespace Illuminate\Foundation;

use Closure;
use Illuminate\Container\Container;
use Illuminate\Contracts\Foundation\Application as ApplicationContract;
use Illuminate\Contracts\Foundation\CachesConfiguration;
use Illuminate\Contracts\Foundation\CachesRoutes;
use Illuminate\Contracts\Http\Kernel as HttpKernelContract;
use Illuminate\Events\EventServiceProvider;
use Illuminate\Filesystem\Filesystem;
use Illuminate\Foundation\Bootstrap\LoadEnvironmentVariables;
use Illuminate\Foundation\Events\LocaleUpdated;
use Illuminate\Http\Request;
use Illuminate\Log\LogServiceProvider;
use Illuminate\Routing\RoutingServiceProvider;
use Illuminate\Support\Arr;
use Illuminate\Support\Collection;
use Illuminate\Support\Env;
use Illuminate\Support\ServiceProvider;
use Illuminate\Support\Str;
use RuntimeException;
use Symfony\Component\HttpFoundation\Request as SymfonyRequest;
use Symfony\Component\HttpKernel\Exception\HttpException;
use Symfony\Component\HttpKernel\Exception\NotFoundHttpException;
use Symfony\Component\HttpKernel\HttpKernelInterface;

class Application extends Container implements ApplicationContract, CachesConfiguration, CachesRoutes, HttpKernelInterface
{
    /**
     * The Laravel framework version.
     *
     * @var string
     */
<<<<<<< HEAD
    const VERSION = '8.11.2';
=======
    const VERSION = '7.29.0';
>>>>>>> d07d2aba

    /**
     * The base path for the Laravel installation.
     *
     * @var string
     */
    protected $basePath;

    /**
     * Indicates if the application has been bootstrapped before.
     *
     * @var bool
     */
    protected $hasBeenBootstrapped = false;

    /**
     * Indicates if the application has "booted".
     *
     * @var bool
     */
    protected $booted = false;

    /**
     * The array of booting callbacks.
     *
     * @var callable[]
     */
    protected $bootingCallbacks = [];

    /**
     * The array of booted callbacks.
     *
     * @var callable[]
     */
    protected $bootedCallbacks = [];

    /**
     * The array of terminating callbacks.
     *
     * @var callable[]
     */
    protected $terminatingCallbacks = [];

    /**
     * All of the registered service providers.
     *
     * @var \Illuminate\Support\ServiceProvider[]
     */
    protected $serviceProviders = [];

    /**
     * The names of the loaded service providers.
     *
     * @var array
     */
    protected $loadedProviders = [];

    /**
     * The deferred services and their providers.
     *
     * @var array
     */
    protected $deferredServices = [];

    /**
     * The custom application path defined by the developer.
     *
     * @var string
     */
    protected $appPath;

    /**
     * The custom database path defined by the developer.
     *
     * @var string
     */
    protected $databasePath;

    /**
     * The custom storage path defined by the developer.
     *
     * @var string
     */
    protected $storagePath;

    /**
     * The custom environment path defined by the developer.
     *
     * @var string
     */
    protected $environmentPath;

    /**
     * The environment file to load during bootstrapping.
     *
     * @var string
     */
    protected $environmentFile = '.env';

    /**
     * Indicates if the application is running in the console.
     *
     * @var bool|null
     */
    protected $isRunningInConsole;

    /**
     * The application namespace.
     *
     * @var string
     */
    protected $namespace;

    /**
     * The prefixes of absolute cache paths for use during normalization.
     *
     * @var string[]
     */
    protected $absoluteCachePathPrefixes = ['/', '\\'];

    /**
     * Create a new Illuminate application instance.
     *
     * @param  string|null  $basePath
     * @return void
     */
    public function __construct($basePath = null)
    {
        if ($basePath) {
            $this->setBasePath($basePath);
        }

        $this->registerBaseBindings();
        $this->registerBaseServiceProviders();
        $this->registerCoreContainerAliases();
    }

    /**
     * Get the version number of the application.
     *
     * @return string
     */
    public function version()
    {
        return static::VERSION;
    }

    /**
     * Register the basic bindings into the container.
     *
     * @return void
     */
    protected function registerBaseBindings()
    {
        static::setInstance($this);

        $this->instance('app', $this);

        $this->instance(Container::class, $this);
        $this->singleton(Mix::class);

        $this->singleton(PackageManifest::class, function () {
            return new PackageManifest(
                new Filesystem, $this->basePath(), $this->getCachedPackagesPath()
            );
        });
    }

    /**
     * Register all of the base service providers.
     *
     * @return void
     */
    protected function registerBaseServiceProviders()
    {
        $this->register(new EventServiceProvider($this));
        $this->register(new LogServiceProvider($this));
        $this->register(new RoutingServiceProvider($this));
    }

    /**
     * Run the given array of bootstrap classes.
     *
     * @param  string[]  $bootstrappers
     * @return void
     */
    public function bootstrapWith(array $bootstrappers)
    {
        $this->hasBeenBootstrapped = true;

        foreach ($bootstrappers as $bootstrapper) {
            $this['events']->dispatch('bootstrapping: '.$bootstrapper, [$this]);

            $this->make($bootstrapper)->bootstrap($this);

            $this['events']->dispatch('bootstrapped: '.$bootstrapper, [$this]);
        }
    }

    /**
     * Register a callback to run after loading the environment.
     *
     * @param  \Closure  $callback
     * @return void
     */
    public function afterLoadingEnvironment(Closure $callback)
    {
        return $this->afterBootstrapping(
            LoadEnvironmentVariables::class, $callback
        );
    }

    /**
     * Register a callback to run before a bootstrapper.
     *
     * @param  string  $bootstrapper
     * @param  \Closure  $callback
     * @return void
     */
    public function beforeBootstrapping($bootstrapper, Closure $callback)
    {
        $this['events']->listen('bootstrapping: '.$bootstrapper, $callback);
    }

    /**
     * Register a callback to run after a bootstrapper.
     *
     * @param  string  $bootstrapper
     * @param  \Closure  $callback
     * @return void
     */
    public function afterBootstrapping($bootstrapper, Closure $callback)
    {
        $this['events']->listen('bootstrapped: '.$bootstrapper, $callback);
    }

    /**
     * Determine if the application has been bootstrapped before.
     *
     * @return bool
     */
    public function hasBeenBootstrapped()
    {
        return $this->hasBeenBootstrapped;
    }

    /**
     * Set the base path for the application.
     *
     * @param  string  $basePath
     * @return $this
     */
    public function setBasePath($basePath)
    {
        $this->basePath = rtrim($basePath, '\/');

        $this->bindPathsInContainer();

        return $this;
    }

    /**
     * Bind all of the application paths in the container.
     *
     * @return void
     */
    protected function bindPathsInContainer()
    {
        $this->instance('path', $this->path());
        $this->instance('path.base', $this->basePath());
        $this->instance('path.lang', $this->langPath());
        $this->instance('path.config', $this->configPath());
        $this->instance('path.public', $this->publicPath());
        $this->instance('path.storage', $this->storagePath());
        $this->instance('path.database', $this->databasePath());
        $this->instance('path.resources', $this->resourcePath());
        $this->instance('path.bootstrap', $this->bootstrapPath());
    }

    /**
     * Get the path to the application "app" directory.
     *
     * @param  string  $path
     * @return string
     */
    public function path($path = '')
    {
        $appPath = $this->appPath ?: $this->basePath.DIRECTORY_SEPARATOR.'app';

        return $appPath.($path ? DIRECTORY_SEPARATOR.$path : $path);
    }

    /**
     * Set the application directory.
     *
     * @param  string  $path
     * @return $this
     */
    public function useAppPath($path)
    {
        $this->appPath = $path;

        $this->instance('path', $path);

        return $this;
    }

    /**
     * Get the base path of the Laravel installation.
     *
     * @param  string  $path Optionally, a path to append to the base path
     * @return string
     */
    public function basePath($path = '')
    {
        return $this->basePath.($path ? DIRECTORY_SEPARATOR.$path : $path);
    }

    /**
     * Get the path to the bootstrap directory.
     *
     * @param  string  $path Optionally, a path to append to the bootstrap path
     * @return string
     */
    public function bootstrapPath($path = '')
    {
        return $this->basePath.DIRECTORY_SEPARATOR.'bootstrap'.($path ? DIRECTORY_SEPARATOR.$path : $path);
    }

    /**
     * Get the path to the application configuration files.
     *
     * @param  string  $path Optionally, a path to append to the config path
     * @return string
     */
    public function configPath($path = '')
    {
        return $this->basePath.DIRECTORY_SEPARATOR.'config'.($path ? DIRECTORY_SEPARATOR.$path : $path);
    }

    /**
     * Get the path to the database directory.
     *
     * @param  string  $path Optionally, a path to append to the database path
     * @return string
     */
    public function databasePath($path = '')
    {
        return ($this->databasePath ?: $this->basePath.DIRECTORY_SEPARATOR.'database').($path ? DIRECTORY_SEPARATOR.$path : $path);
    }

    /**
     * Set the database directory.
     *
     * @param  string  $path
     * @return $this
     */
    public function useDatabasePath($path)
    {
        $this->databasePath = $path;

        $this->instance('path.database', $path);

        return $this;
    }

    /**
     * Get the path to the language files.
     *
     * @return string
     */
    public function langPath()
    {
        return $this->resourcePath().DIRECTORY_SEPARATOR.'lang';
    }

    /**
     * Get the path to the public / web directory.
     *
     * @return string
     */
    public function publicPath()
    {
        return $this->basePath.DIRECTORY_SEPARATOR.'public';
    }

    /**
     * Get the path to the storage directory.
     *
     * @return string
     */
    public function storagePath()
    {
        return $this->storagePath ?: $this->basePath.DIRECTORY_SEPARATOR.'storage';
    }

    /**
     * Set the storage directory.
     *
     * @param  string  $path
     * @return $this
     */
    public function useStoragePath($path)
    {
        $this->storagePath = $path;

        $this->instance('path.storage', $path);

        return $this;
    }

    /**
     * Get the path to the resources directory.
     *
     * @param  string  $path
     * @return string
     */
    public function resourcePath($path = '')
    {
        return $this->basePath.DIRECTORY_SEPARATOR.'resources'.($path ? DIRECTORY_SEPARATOR.$path : $path);
    }

    /**
     * Get the path to the environment file directory.
     *
     * @return string
     */
    public function environmentPath()
    {
        return $this->environmentPath ?: $this->basePath;
    }

    /**
     * Set the directory for the environment file.
     *
     * @param  string  $path
     * @return $this
     */
    public function useEnvironmentPath($path)
    {
        $this->environmentPath = $path;

        return $this;
    }

    /**
     * Set the environment file to be loaded during bootstrapping.
     *
     * @param  string  $file
     * @return $this
     */
    public function loadEnvironmentFrom($file)
    {
        $this->environmentFile = $file;

        return $this;
    }

    /**
     * Get the environment file the application is using.
     *
     * @return string
     */
    public function environmentFile()
    {
        return $this->environmentFile ?: '.env';
    }

    /**
     * Get the fully qualified path to the environment file.
     *
     * @return string
     */
    public function environmentFilePath()
    {
        return $this->environmentPath().DIRECTORY_SEPARATOR.$this->environmentFile();
    }

    /**
     * Get or check the current application environment.
     *
     * @param  string|array  $environments
     * @return string|bool
     */
    public function environment(...$environments)
    {
        if (count($environments) > 0) {
            $patterns = is_array($environments[0]) ? $environments[0] : $environments;

            return Str::is($patterns, $this['env']);
        }

        return $this['env'];
    }

    /**
     * Determine if application is in local environment.
     *
     * @return bool
     */
    public function isLocal()
    {
        return $this['env'] === 'local';
    }

    /**
     * Determine if application is in production environment.
     *
     * @return bool
     */
    public function isProduction()
    {
        return $this['env'] === 'production';
    }

    /**
     * Detect the application's current environment.
     *
     * @param  \Closure  $callback
     * @return string
     */
    public function detectEnvironment(Closure $callback)
    {
        $args = $_SERVER['argv'] ?? null;

        return $this['env'] = (new EnvironmentDetector)->detect($callback, $args);
    }

    /**
     * Determine if the application is running in the console.
     *
     * @return bool
     */
    public function runningInConsole()
    {
        if ($this->isRunningInConsole === null) {
            $this->isRunningInConsole = Env::get('APP_RUNNING_IN_CONSOLE') ?? (\PHP_SAPI === 'cli' || \PHP_SAPI === 'phpdbg');
        }

        return $this->isRunningInConsole;
    }

    /**
     * Determine if the application is running unit tests.
     *
     * @return bool
     */
    public function runningUnitTests()
    {
        return $this['env'] === 'testing';
    }

    /**
     * Register all of the configured providers.
     *
     * @return void
     */
    public function registerConfiguredProviders()
    {
        $providers = Collection::make($this->config['app.providers'])
                        ->partition(function ($provider) {
                            return strpos($provider, 'Illuminate\\') === 0;
                        });

        $providers->splice(1, 0, [$this->make(PackageManifest::class)->providers()]);

        (new ProviderRepository($this, new Filesystem, $this->getCachedServicesPath()))
                    ->load($providers->collapse()->toArray());
    }

    /**
     * Register a service provider with the application.
     *
     * @param  \Illuminate\Support\ServiceProvider|string  $provider
     * @param  bool  $force
     * @return \Illuminate\Support\ServiceProvider
     */
    public function register($provider, $force = false)
    {
        if (($registered = $this->getProvider($provider)) && ! $force) {
            return $registered;
        }

        // If the given "provider" is a string, we will resolve it, passing in the
        // application instance automatically for the developer. This is simply
        // a more convenient way of specifying your service provider classes.
        if (is_string($provider)) {
            $provider = $this->resolveProvider($provider);
        }

        $provider->register();

        // If there are bindings / singletons set as properties on the provider we
        // will spin through them and register them with the application, which
        // serves as a convenience layer while registering a lot of bindings.
        if (property_exists($provider, 'bindings')) {
            foreach ($provider->bindings as $key => $value) {
                $this->bind($key, $value);
            }
        }

        if (property_exists($provider, 'singletons')) {
            foreach ($provider->singletons as $key => $value) {
                $this->singleton($key, $value);
            }
        }

        $this->markAsRegistered($provider);

        // If the application has already booted, we will call this boot method on
        // the provider class so it has an opportunity to do its boot logic and
        // will be ready for any usage by this developer's application logic.
        if ($this->isBooted()) {
            $this->bootProvider($provider);
        }

        return $provider;
    }

    /**
     * Get the registered service provider instance if it exists.
     *
     * @param  \Illuminate\Support\ServiceProvider|string  $provider
     * @return \Illuminate\Support\ServiceProvider|null
     */
    public function getProvider($provider)
    {
        return array_values($this->getProviders($provider))[0] ?? null;
    }

    /**
     * Get the registered service provider instances if any exist.
     *
     * @param  \Illuminate\Support\ServiceProvider|string  $provider
     * @return array
     */
    public function getProviders($provider)
    {
        $name = is_string($provider) ? $provider : get_class($provider);

        return Arr::where($this->serviceProviders, function ($value) use ($name) {
            return $value instanceof $name;
        });
    }

    /**
     * Resolve a service provider instance from the class name.
     *
     * @param  string  $provider
     * @return \Illuminate\Support\ServiceProvider
     */
    public function resolveProvider($provider)
    {
        return new $provider($this);
    }

    /**
     * Mark the given provider as registered.
     *
     * @param  \Illuminate\Support\ServiceProvider  $provider
     * @return void
     */
    protected function markAsRegistered($provider)
    {
        $this->serviceProviders[] = $provider;

        $this->loadedProviders[get_class($provider)] = true;
    }

    /**
     * Load and boot all of the remaining deferred providers.
     *
     * @return void
     */
    public function loadDeferredProviders()
    {
        // We will simply spin through each of the deferred providers and register each
        // one and boot them if the application has booted. This should make each of
        // the remaining services available to this application for immediate use.
        foreach ($this->deferredServices as $service => $provider) {
            $this->loadDeferredProvider($service);
        }

        $this->deferredServices = [];
    }

    /**
     * Load the provider for a deferred service.
     *
     * @param  string  $service
     * @return void
     */
    public function loadDeferredProvider($service)
    {
        if (! $this->isDeferredService($service)) {
            return;
        }

        $provider = $this->deferredServices[$service];

        // If the service provider has not already been loaded and registered we can
        // register it with the application and remove the service from this list
        // of deferred services, since it will already be loaded on subsequent.
        if (! isset($this->loadedProviders[$provider])) {
            $this->registerDeferredProvider($provider, $service);
        }
    }

    /**
     * Register a deferred provider and service.
     *
     * @param  string  $provider
     * @param  string|null  $service
     * @return void
     */
    public function registerDeferredProvider($provider, $service = null)
    {
        // Once the provider that provides the deferred service has been registered we
        // will remove it from our local list of the deferred services with related
        // providers so that this container does not try to resolve it out again.
        if ($service) {
            unset($this->deferredServices[$service]);
        }

        $this->register($instance = new $provider($this));

        if (! $this->isBooted()) {
            $this->booting(function () use ($instance) {
                $this->bootProvider($instance);
            });
        }
    }

    /**
     * Resolve the given type from the container.
     *
     * @param  string  $abstract
     * @param  array  $parameters
     * @return mixed
     */
    public function make($abstract, array $parameters = [])
    {
        $this->loadDeferredProviderIfNeeded($abstract = $this->getAlias($abstract));

        return parent::make($abstract, $parameters);
    }

    /**
     * Resolve the given type from the container.
     *
     * @param  string  $abstract
     * @param  array  $parameters
     * @param  bool  $raiseEvents
     * @return mixed
     */
    protected function resolve($abstract, $parameters = [], $raiseEvents = true)
    {
        $this->loadDeferredProviderIfNeeded($abstract = $this->getAlias($abstract));

        return parent::resolve($abstract, $parameters, $raiseEvents);
    }

    /**
     * Load the deferred provider if the given type is a deferred service and the instance has not been loaded.
     *
     * @param  string  $abstract
     * @return void
     */
    protected function loadDeferredProviderIfNeeded($abstract)
    {
        if ($this->isDeferredService($abstract) && ! isset($this->instances[$abstract])) {
            $this->loadDeferredProvider($abstract);
        }
    }

    /**
     * Determine if the given abstract type has been bound.
     *
     * @param  string  $abstract
     * @return bool
     */
    public function bound($abstract)
    {
        return $this->isDeferredService($abstract) || parent::bound($abstract);
    }

    /**
     * Determine if the application has booted.
     *
     * @return bool
     */
    public function isBooted()
    {
        return $this->booted;
    }

    /**
     * Boot the application's service providers.
     *
     * @return void
     */
    public function boot()
    {
        if ($this->isBooted()) {
            return;
        }

        // Once the application has booted we will also fire some "booted" callbacks
        // for any listeners that need to do work after this initial booting gets
        // finished. This is useful when ordering the boot-up processes we run.
        $this->fireAppCallbacks($this->bootingCallbacks);

        array_walk($this->serviceProviders, function ($p) {
            $this->bootProvider($p);
        });

        $this->booted = true;

        $this->fireAppCallbacks($this->bootedCallbacks);
    }

    /**
     * Boot the given service provider.
     *
     * @param  \Illuminate\Support\ServiceProvider  $provider
     * @return void
     */
    protected function bootProvider(ServiceProvider $provider)
    {
        $provider->callBootingCallbacks();

        if (method_exists($provider, 'boot')) {
            $this->call([$provider, 'boot']);
        }

        $provider->callBootedCallbacks();
    }

    /**
     * Register a new boot listener.
     *
     * @param  callable  $callback
     * @return void
     */
    public function booting($callback)
    {
        $this->bootingCallbacks[] = $callback;
    }

    /**
     * Register a new "booted" listener.
     *
     * @param  callable  $callback
     * @return void
     */
    public function booted($callback)
    {
        $this->bootedCallbacks[] = $callback;

        if ($this->isBooted()) {
            $this->fireAppCallbacks([$callback]);
        }
    }

    /**
     * Call the booting callbacks for the application.
     *
     * @param  callable[]  $callbacks
     * @return void
     */
    protected function fireAppCallbacks(array $callbacks)
    {
        foreach ($callbacks as $callback) {
            $callback($this);
        }
    }

    /**
     * {@inheritdoc}
     */
    public function handle(SymfonyRequest $request, int $type = self::MASTER_REQUEST, bool $catch = true)
    {
        return $this[HttpKernelContract::class]->handle(Request::createFromBase($request));
    }

    /**
     * Determine if middleware has been disabled for the application.
     *
     * @return bool
     */
    public function shouldSkipMiddleware()
    {
        return $this->bound('middleware.disable') &&
               $this->make('middleware.disable') === true;
    }

    /**
     * Get the path to the cached services.php file.
     *
     * @return string
     */
    public function getCachedServicesPath()
    {
        return $this->normalizeCachePath('APP_SERVICES_CACHE', 'cache/services.php');
    }

    /**
     * Get the path to the cached packages.php file.
     *
     * @return string
     */
    public function getCachedPackagesPath()
    {
        return $this->normalizeCachePath('APP_PACKAGES_CACHE', 'cache/packages.php');
    }

    /**
     * Determine if the application configuration is cached.
     *
     * @return bool
     */
    public function configurationIsCached()
    {
        return is_file($this->getCachedConfigPath());
    }

    /**
     * Get the path to the configuration cache file.
     *
     * @return string
     */
    public function getCachedConfigPath()
    {
        return $this->normalizeCachePath('APP_CONFIG_CACHE', 'cache/config.php');
    }

    /**
     * Determine if the application routes are cached.
     *
     * @return bool
     */
    public function routesAreCached()
    {
        return $this['files']->exists($this->getCachedRoutesPath());
    }

    /**
     * Get the path to the routes cache file.
     *
     * @return string
     */
    public function getCachedRoutesPath()
    {
        return $this->normalizeCachePath('APP_ROUTES_CACHE', 'cache/routes-v7.php');
    }

    /**
     * Determine if the application events are cached.
     *
     * @return bool
     */
    public function eventsAreCached()
    {
        return $this['files']->exists($this->getCachedEventsPath());
    }

    /**
     * Get the path to the events cache file.
     *
     * @return string
     */
    public function getCachedEventsPath()
    {
        return $this->normalizeCachePath('APP_EVENTS_CACHE', 'cache/events.php');
    }

    /**
     * Normalize a relative or absolute path to a cache file.
     *
     * @param  string  $key
     * @param  string  $default
     * @return string
     */
    protected function normalizeCachePath($key, $default)
    {
        if (is_null($env = Env::get($key))) {
            return $this->bootstrapPath($default);
        }

        return Str::startsWith($env, $this->absoluteCachePathPrefixes)
                ? $env
                : $this->basePath($env);
    }

    /**
     * Add new prefix to list of absolute path prefixes.
     *
     * @param  string  $prefix
     * @return $this
     */
    public function addAbsoluteCachePathPrefix($prefix)
    {
        $this->absoluteCachePathPrefixes[] = $prefix;

        return $this;
    }

    /**
     * Determine if the application is currently down for maintenance.
     *
     * @return bool
     */
    public function isDownForMaintenance()
    {
        return is_file($this->storagePath().'/framework/down');
    }

    /**
     * Throw an HttpException with the given data.
     *
     * @param  int  $code
     * @param  string  $message
     * @param  array  $headers
     * @return void
     *
     * @throws \Symfony\Component\HttpKernel\Exception\HttpException
     * @throws \Symfony\Component\HttpKernel\Exception\NotFoundHttpException
     */
    public function abort($code, $message = '', array $headers = [])
    {
        if ($code == 404) {
            throw new NotFoundHttpException($message);
        }

        throw new HttpException($code, $message, null, $headers);
    }

    /**
     * Register a terminating callback with the application.
     *
     * @param  callable|string  $callback
     * @return $this
     */
    public function terminating($callback)
    {
        $this->terminatingCallbacks[] = $callback;

        return $this;
    }

    /**
     * Terminate the application.
     *
     * @return void
     */
    public function terminate()
    {
        foreach ($this->terminatingCallbacks as $terminating) {
            $this->call($terminating);
        }
    }

    /**
     * Get the service providers that have been loaded.
     *
     * @return array
     */
    public function getLoadedProviders()
    {
        return $this->loadedProviders;
    }

    /**
     * Determine if the given service provider is loaded.
     *
     * @param  string  $provider
     * @return bool
     */
    public function providerIsLoaded(string $provider)
    {
        return isset($this->loadedProviders[$provider]);
    }

    /**
     * Get the application's deferred services.
     *
     * @return array
     */
    public function getDeferredServices()
    {
        return $this->deferredServices;
    }

    /**
     * Set the application's deferred services.
     *
     * @param  array  $services
     * @return void
     */
    public function setDeferredServices(array $services)
    {
        $this->deferredServices = $services;
    }

    /**
     * Add an array of services to the application's deferred services.
     *
     * @param  array  $services
     * @return void
     */
    public function addDeferredServices(array $services)
    {
        $this->deferredServices = array_merge($this->deferredServices, $services);
    }

    /**
     * Determine if the given service is a deferred service.
     *
     * @param  string  $service
     * @return bool
     */
    public function isDeferredService($service)
    {
        return isset($this->deferredServices[$service]);
    }

    /**
     * Configure the real-time facade namespace.
     *
     * @param  string  $namespace
     * @return void
     */
    public function provideFacades($namespace)
    {
        AliasLoader::setFacadeNamespace($namespace);
    }

    /**
     * Get the current application locale.
     *
     * @return string
     */
    public function getLocale()
    {
        return $this['config']->get('app.locale');
    }

    /**
     * Get the current application fallback locale.
     *
     * @return string
     */
    public function getFallbackLocale()
    {
        return $this['config']->get('app.fallback_locale');
    }

    /**
     * Set the current application locale.
     *
     * @param  string  $locale
     * @return void
     */
    public function setLocale($locale)
    {
        $this['config']->set('app.locale', $locale);

        $this['translator']->setLocale($locale);

        $this['events']->dispatch(new LocaleUpdated($locale));
    }

    /**
     * Set the current application fallback locale.
     *
     * @param  string  $fallbackLocale
     * @return void
     */
    public function setFallbackLocale($fallbackLocale)
    {
        $this['config']->set('app.fallback_locale', $fallbackLocale);

        $this['translator']->setFallback($fallbackLocale);
    }

    /**
     * Determine if application locale is the given locale.
     *
     * @param  string  $locale
     * @return bool
     */
    public function isLocale($locale)
    {
        return $this->getLocale() == $locale;
    }

    /**
     * Register the core class aliases in the container.
     *
     * @return void
     */
    public function registerCoreContainerAliases()
    {
        foreach ([
            'app'                  => [self::class, \Illuminate\Contracts\Container\Container::class, \Illuminate\Contracts\Foundation\Application::class, \Psr\Container\ContainerInterface::class],
            'auth'                 => [\Illuminate\Auth\AuthManager::class, \Illuminate\Contracts\Auth\Factory::class],
            'auth.driver'          => [\Illuminate\Contracts\Auth\Guard::class],
            'blade.compiler'       => [\Illuminate\View\Compilers\BladeCompiler::class],
            'cache'                => [\Illuminate\Cache\CacheManager::class, \Illuminate\Contracts\Cache\Factory::class],
            'cache.store'          => [\Illuminate\Cache\Repository::class, \Illuminate\Contracts\Cache\Repository::class, \Psr\SimpleCache\CacheInterface::class],
            'cache.psr6'           => [\Symfony\Component\Cache\Adapter\Psr16Adapter::class, \Symfony\Component\Cache\Adapter\AdapterInterface::class, \Psr\Cache\CacheItemPoolInterface::class],
            'config'               => [\Illuminate\Config\Repository::class, \Illuminate\Contracts\Config\Repository::class],
            'cookie'               => [\Illuminate\Cookie\CookieJar::class, \Illuminate\Contracts\Cookie\Factory::class, \Illuminate\Contracts\Cookie\QueueingFactory::class],
            'encrypter'            => [\Illuminate\Encryption\Encrypter::class, \Illuminate\Contracts\Encryption\Encrypter::class],
            'db'                   => [\Illuminate\Database\DatabaseManager::class, \Illuminate\Database\ConnectionResolverInterface::class],
            'db.connection'        => [\Illuminate\Database\Connection::class, \Illuminate\Database\ConnectionInterface::class],
            'events'               => [\Illuminate\Events\Dispatcher::class, \Illuminate\Contracts\Events\Dispatcher::class],
            'files'                => [\Illuminate\Filesystem\Filesystem::class],
            'filesystem'           => [\Illuminate\Filesystem\FilesystemManager::class, \Illuminate\Contracts\Filesystem\Factory::class],
            'filesystem.disk'      => [\Illuminate\Contracts\Filesystem\Filesystem::class],
            'filesystem.cloud'     => [\Illuminate\Contracts\Filesystem\Cloud::class],
            'hash'                 => [\Illuminate\Hashing\HashManager::class],
            'hash.driver'          => [\Illuminate\Contracts\Hashing\Hasher::class],
            'translator'           => [\Illuminate\Translation\Translator::class, \Illuminate\Contracts\Translation\Translator::class],
            'log'                  => [\Illuminate\Log\LogManager::class, \Psr\Log\LoggerInterface::class],
            'mail.manager'         => [\Illuminate\Mail\MailManager::class, \Illuminate\Contracts\Mail\Factory::class],
            'mailer'               => [\Illuminate\Mail\Mailer::class, \Illuminate\Contracts\Mail\Mailer::class, \Illuminate\Contracts\Mail\MailQueue::class],
            'auth.password'        => [\Illuminate\Auth\Passwords\PasswordBrokerManager::class, \Illuminate\Contracts\Auth\PasswordBrokerFactory::class],
            'auth.password.broker' => [\Illuminate\Auth\Passwords\PasswordBroker::class, \Illuminate\Contracts\Auth\PasswordBroker::class],
            'queue'                => [\Illuminate\Queue\QueueManager::class, \Illuminate\Contracts\Queue\Factory::class, \Illuminate\Contracts\Queue\Monitor::class],
            'queue.connection'     => [\Illuminate\Contracts\Queue\Queue::class],
            'queue.failer'         => [\Illuminate\Queue\Failed\FailedJobProviderInterface::class],
            'redirect'             => [\Illuminate\Routing\Redirector::class],
            'redis'                => [\Illuminate\Redis\RedisManager::class, \Illuminate\Contracts\Redis\Factory::class],
            'redis.connection'     => [\Illuminate\Redis\Connections\Connection::class, \Illuminate\Contracts\Redis\Connection::class],
            'request'              => [\Illuminate\Http\Request::class, \Symfony\Component\HttpFoundation\Request::class],
            'router'               => [\Illuminate\Routing\Router::class, \Illuminate\Contracts\Routing\Registrar::class, \Illuminate\Contracts\Routing\BindingRegistrar::class],
            'session'              => [\Illuminate\Session\SessionManager::class],
            'session.store'        => [\Illuminate\Session\Store::class, \Illuminate\Contracts\Session\Session::class],
            'url'                  => [\Illuminate\Routing\UrlGenerator::class, \Illuminate\Contracts\Routing\UrlGenerator::class],
            'validator'            => [\Illuminate\Validation\Factory::class, \Illuminate\Contracts\Validation\Factory::class],
            'view'                 => [\Illuminate\View\Factory::class, \Illuminate\Contracts\View\Factory::class],
        ] as $key => $aliases) {
            foreach ($aliases as $alias) {
                $this->alias($key, $alias);
            }
        }
    }

    /**
     * Flush the container of all bindings and resolved instances.
     *
     * @return void
     */
    public function flush()
    {
        parent::flush();

        $this->buildStack = [];
        $this->loadedProviders = [];
        $this->bootedCallbacks = [];
        $this->bootingCallbacks = [];
        $this->deferredServices = [];
        $this->reboundCallbacks = [];
        $this->serviceProviders = [];
        $this->resolvingCallbacks = [];
        $this->terminatingCallbacks = [];
        $this->afterResolvingCallbacks = [];
        $this->globalResolvingCallbacks = [];
    }

    /**
     * Get the application namespace.
     *
     * @return string
     *
     * @throws \RuntimeException
     */
    public function getNamespace()
    {
        if (! is_null($this->namespace)) {
            return $this->namespace;
        }

        $composer = json_decode(file_get_contents($this->basePath('composer.json')), true);

        foreach ((array) data_get($composer, 'autoload.psr-4') as $namespace => $path) {
            foreach ((array) $path as $pathChoice) {
                if (realpath($this->path()) === realpath($this->basePath($pathChoice))) {
                    return $this->namespace = $namespace;
                }
            }
        }

        throw new RuntimeException('Unable to detect application namespace.');
    }
}<|MERGE_RESOLUTION|>--- conflicted
+++ resolved
@@ -33,11 +33,7 @@
      *
      * @var string
      */
-<<<<<<< HEAD
-    const VERSION = '8.11.2';
-=======
-    const VERSION = '7.29.0';
->>>>>>> d07d2aba
+    const VERSION = '8.12.0';
 
     /**
      * The base path for the Laravel installation.
