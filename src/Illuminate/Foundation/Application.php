--- conflicted
+++ resolved
@@ -33,11 +33,7 @@
      *
      * @var string
      */
-<<<<<<< HEAD
-    const VERSION = '7.17.1';
-=======
-    const VERSION = '6.18.22';
->>>>>>> 95f33151
+    const VERSION = '7.17.2';
 
     /**
      * The base path for the Laravel installation.
