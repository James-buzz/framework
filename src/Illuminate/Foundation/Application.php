<?php

namespace Illuminate\Foundation;

use Closure;
use Illuminate\Container\Container;
use Illuminate\Contracts\Foundation\Application as ApplicationContract;
use Illuminate\Contracts\Foundation\CachesConfiguration;
use Illuminate\Contracts\Foundation\CachesRoutes;
use Illuminate\Contracts\Http\Kernel as HttpKernelContract;
use Illuminate\Events\EventServiceProvider;
use Illuminate\Filesystem\Filesystem;
use Illuminate\Foundation\Bootstrap\LoadEnvironmentVariables;
use Illuminate\Foundation\Events\LocaleUpdated;
use Illuminate\Http\Request;
use Illuminate\Log\LogServiceProvider;
use Illuminate\Routing\RoutingServiceProvider;
use Illuminate\Support\Arr;
use Illuminate\Support\Collection;
use Illuminate\Support\Env;
use Illuminate\Support\ServiceProvider;
use Illuminate\Support\Str;
use RuntimeException;
use Symfony\Component\HttpFoundation\Request as SymfonyRequest;
use Symfony\Component\HttpKernel\Exception\HttpException;
use Symfony\Component\HttpKernel\Exception\NotFoundHttpException;
use Symfony\Component\HttpKernel\HttpKernelInterface;

class Application extends Container implements ApplicationContract, CachesConfiguration, CachesRoutes, HttpKernelInterface
{
    /**
     * The Laravel framework version.
     *
     * @var string
     */
<<<<<<< HEAD
    const VERSION = '8.22.0';
=======
    const VERSION = '7.30.2';
>>>>>>> 405ca2bc

    /**
     * The base path for the Laravel installation.
     *
     * @var string
     */
    protected $basePath;

    /**
     * Indicates if the application has been bootstrapped before.
     *
     * @var bool
     */
    protected $hasBeenBootstrapped = false;

    /**
     * Indicates if the application has "booted".
     *
     * @var bool
     */
    protected $booted = false;

    /**
     * The array of booting callbacks.
     *
     * @var callable[]
     */
    protected $bootingCallbacks = [];

    /**
     * The array of booted callbacks.
     *
     * @var callable[]
     */
    protected $bootedCallbacks = [];

    /**
     * The array of terminating callbacks.
     *
     * @var callable[]
     */
    protected $terminatingCallbacks = [];

    /**
     * All of the registered service providers.
     *
     * @var \Illuminate\Support\ServiceProvider[]
     */
    protected $serviceProviders = [];

    /**
     * The names of the loaded service providers.
     *
     * @var array
     */
    protected $loadedProviders = [];

    /**
     * The deferred services and their providers.
     *
     * @var array
     */
    protected $deferredServices = [];

    /**
     * The custom application path defined by the developer.
     *
     * @var string
     */
    protected $appPath;

    /**
     * The custom database path defined by the developer.
     *
     * @var string
     */
    protected $databasePath;

    /**
     * The custom storage path defined by the developer.
     *
     * @var string
     */
    protected $storagePath;

    /**
     * The custom environment path defined by the developer.
     *
     * @var string
     */
    protected $environmentPath;

    /**
     * The environment file to load during bootstrapping.
     *
     * @var string
     */
    protected $environmentFile = '.env';

    /**
     * Indicates if the application is running in the console.
     *
     * @var bool|null
     */
    protected $isRunningInConsole;

    /**
     * The application namespace.
     *
     * @var string
     */
    protected $namespace;

    /**
     * The prefixes of absolute cache paths for use during normalization.
     *
<<<<<<< HEAD
     * @var string[]
=======
     * @var array
>>>>>>> 405ca2bc
     */
    protected $absoluteCachePathPrefixes = ['/', '\\'];

    /**
     * Create a new Illuminate application instance.
     *
     * @param  string|null  $basePath
     * @return void
     */
    public function __construct($basePath = null)
    {
        if ($basePath) {
            $this->setBasePath($basePath);
        }

        $this->registerBaseBindings();
        $this->registerBaseServiceProviders();
        $this->registerCoreContainerAliases();
    }

    /**
     * Get the version number of the application.
     *
     * @return string
     */
    public function version()
    {
        return static::VERSION;
    }

    /**
     * Register the basic bindings into the container.
     *
     * @return void
     */
    protected function registerBaseBindings()
    {
        static::setInstance($this);

        $this->instance('app', $this);

        $this->instance(Container::class, $this);
        $this->singleton(Mix::class);

        $this->singleton(PackageManifest::class, function () {
            return new PackageManifest(
                new Filesystem, $this->basePath(), $this->getCachedPackagesPath()
            );
        });
    }

    /**
     * Register all of the base service providers.
     *
     * @return void
     */
    protected function registerBaseServiceProviders()
    {
        $this->register(new EventServiceProvider($this));
        $this->register(new LogServiceProvider($this));
        $this->register(new RoutingServiceProvider($this));
    }

    /**
     * Run the given array of bootstrap classes.
     *
     * @param  string[]  $bootstrappers
     * @return void
     */
    public function bootstrapWith(array $bootstrappers)
    {
        $this->hasBeenBootstrapped = true;

        foreach ($bootstrappers as $bootstrapper) {
            $this['events']->dispatch('bootstrapping: '.$bootstrapper, [$this]);

            $this->make($bootstrapper)->bootstrap($this);

            $this['events']->dispatch('bootstrapped: '.$bootstrapper, [$this]);
        }
    }

    /**
     * Register a callback to run after loading the environment.
     *
     * @param  \Closure  $callback
     * @return void
     */
    public function afterLoadingEnvironment(Closure $callback)
    {
        return $this->afterBootstrapping(
            LoadEnvironmentVariables::class, $callback
        );
    }

    /**
     * Register a callback to run before a bootstrapper.
     *
     * @param  string  $bootstrapper
     * @param  \Closure  $callback
     * @return void
     */
    public function beforeBootstrapping($bootstrapper, Closure $callback)
    {
        $this['events']->listen('bootstrapping: '.$bootstrapper, $callback);
    }

    /**
     * Register a callback to run after a bootstrapper.
     *
     * @param  string  $bootstrapper
     * @param  \Closure  $callback
     * @return void
     */
    public function afterBootstrapping($bootstrapper, Closure $callback)
    {
        $this['events']->listen('bootstrapped: '.$bootstrapper, $callback);
    }

    /**
     * Determine if the application has been bootstrapped before.
     *
     * @return bool
     */
    public function hasBeenBootstrapped()
    {
        return $this->hasBeenBootstrapped;
    }

    /**
     * Set the base path for the application.
     *
     * @param  string  $basePath
     * @return $this
     */
    public function setBasePath($basePath)
    {
        $this->basePath = rtrim($basePath, '\/');

        $this->bindPathsInContainer();

        return $this;
    }

    /**
     * Bind all of the application paths in the container.
     *
     * @return void
     */
    protected function bindPathsInContainer()
    {
        $this->instance('path', $this->path());
        $this->instance('path.base', $this->basePath());
        $this->instance('path.lang', $this->langPath());
        $this->instance('path.config', $this->configPath());
        $this->instance('path.public', $this->publicPath());
        $this->instance('path.storage', $this->storagePath());
        $this->instance('path.database', $this->databasePath());
        $this->instance('path.resources', $this->resourcePath());
        $this->instance('path.bootstrap', $this->bootstrapPath());
    }

    /**
     * Get the path to the application "app" directory.
     *
     * @param  string  $path
     * @return string
     */
    public function path($path = '')
    {
        $appPath = $this->appPath ?: $this->basePath.DIRECTORY_SEPARATOR.'app';

        return $appPath.($path ? DIRECTORY_SEPARATOR.$path : $path);
    }

    /**
     * Set the application directory.
     *
     * @param  string  $path
     * @return $this
     */
    public function useAppPath($path)
    {
        $this->appPath = $path;

        $this->instance('path', $path);

        return $this;
    }

    /**
     * Get the base path of the Laravel installation.
     *
     * @param  string  $path Optionally, a path to append to the base path
     * @return string
     */
    public function basePath($path = '')
    {
        return $this->basePath.($path ? DIRECTORY_SEPARATOR.$path : $path);
    }

    /**
     * Get the path to the bootstrap directory.
     *
     * @param  string  $path Optionally, a path to append to the bootstrap path
     * @return string
     */
    public function bootstrapPath($path = '')
    {
        return $this->basePath.DIRECTORY_SEPARATOR.'bootstrap'.($path ? DIRECTORY_SEPARATOR.$path : $path);
    }

    /**
     * Get the path to the application configuration files.
     *
     * @param  string  $path Optionally, a path to append to the config path
     * @return string
     */
    public function configPath($path = '')
    {
        return $this->basePath.DIRECTORY_SEPARATOR.'config'.($path ? DIRECTORY_SEPARATOR.$path : $path);
    }

    /**
     * Get the path to the database directory.
     *
     * @param  string  $path Optionally, a path to append to the database path
     * @return string
     */
    public function databasePath($path = '')
    {
        return ($this->databasePath ?: $this->basePath.DIRECTORY_SEPARATOR.'database').($path ? DIRECTORY_SEPARATOR.$path : $path);
    }

    /**
     * Set the database directory.
     *
     * @param  string  $path
     * @return $this
     */
    public function useDatabasePath($path)
    {
        $this->databasePath = $path;

        $this->instance('path.database', $path);

        return $this;
    }

    /**
     * Get the path to the language files.
     *
     * @return string
     */
    public function langPath()
    {
        return $this->resourcePath().DIRECTORY_SEPARATOR.'lang';
    }

    /**
     * Get the path to the public / web directory.
     *
     * @return string
     */
    public function publicPath()
    {
        return $this->basePath.DIRECTORY_SEPARATOR.'public';
    }

    /**
     * Get the path to the storage directory.
     *
     * @return string
     */
    public function storagePath()
    {
        return $this->storagePath ?: $this->basePath.DIRECTORY_SEPARATOR.'storage';
    }

    /**
     * Set the storage directory.
     *
     * @param  string  $path
     * @return $this
     */
    public function useStoragePath($path)
    {
        $this->storagePath = $path;

        $this->instance('path.storage', $path);

        return $this;
    }

    /**
     * Get the path to the resources directory.
     *
     * @param  string  $path
     * @return string
     */
    public function resourcePath($path = '')
    {
        return $this->basePath.DIRECTORY_SEPARATOR.'resources'.($path ? DIRECTORY_SEPARATOR.$path : $path);
    }

    /**
     * Get the path to the environment file directory.
     *
     * @return string
     */
    public function environmentPath()
    {
        return $this->environmentPath ?: $this->basePath;
    }

    /**
     * Set the directory for the environment file.
     *
     * @param  string  $path
     * @return $this
     */
    public function useEnvironmentPath($path)
    {
        $this->environmentPath = $path;

        return $this;
    }

    /**
     * Set the environment file to be loaded during bootstrapping.
     *
     * @param  string  $file
     * @return $this
     */
    public function loadEnvironmentFrom($file)
    {
        $this->environmentFile = $file;

        return $this;
    }

    /**
     * Get the environment file the application is using.
     *
     * @return string
     */
    public function environmentFile()
    {
        return $this->environmentFile ?: '.env';
    }

    /**
     * Get the fully qualified path to the environment file.
     *
     * @return string
     */
    public function environmentFilePath()
    {
        return $this->environmentPath().DIRECTORY_SEPARATOR.$this->environmentFile();
    }

    /**
     * Get or check the current application environment.
     *
     * @param  string|array  $environments
     * @return string|bool
     */
    public function environment(...$environments)
    {
        if (count($environments) > 0) {
            $patterns = is_array($environments[0]) ? $environments[0] : $environments;

            return Str::is($patterns, $this['env']);
        }

        return $this['env'];
    }

    /**
     * Determine if application is in local environment.
     *
     * @return bool
     */
    public function isLocal()
    {
        return $this['env'] === 'local';
    }

    /**
     * Determine if application is in production environment.
     *
     * @return bool
     */
    public function isProduction()
    {
        return $this['env'] === 'production';
    }

    /**
     * Detect the application's current environment.
     *
     * @param  \Closure  $callback
     * @return string
     */
    public function detectEnvironment(Closure $callback)
    {
        $args = $_SERVER['argv'] ?? null;

        return $this['env'] = (new EnvironmentDetector)->detect($callback, $args);
    }

    /**
     * Determine if the application is running in the console.
     *
     * @return bool
     */
    public function runningInConsole()
    {
        if ($this->isRunningInConsole === null) {
            $this->isRunningInConsole = Env::get('APP_RUNNING_IN_CONSOLE') ?? (\PHP_SAPI === 'cli' || \PHP_SAPI === 'phpdbg');
        }

        return $this->isRunningInConsole;
    }

    /**
     * Determine if the application is running unit tests.
     *
     * @return bool
     */
    public function runningUnitTests()
    {
        return $this['env'] === 'testing';
    }

    /**
     * Register all of the configured providers.
     *
     * @return void
     */
    public function registerConfiguredProviders()
    {
        $providers = Collection::make($this->config['app.providers'])
                        ->partition(function ($provider) {
                            return strpos($provider, 'Illuminate\\') === 0;
                        });

        $providers->splice(1, 0, [$this->make(PackageManifest::class)->providers()]);

        (new ProviderRepository($this, new Filesystem, $this->getCachedServicesPath()))
                    ->load($providers->collapse()->toArray());
    }

    /**
     * Register a service provider with the application.
     *
     * @param  \Illuminate\Support\ServiceProvider|string  $provider
     * @param  bool  $force
     * @return \Illuminate\Support\ServiceProvider
     */
    public function register($provider, $force = false)
    {
        if (($registered = $this->getProvider($provider)) && ! $force) {
            return $registered;
        }

        // If the given "provider" is a string, we will resolve it, passing in the
        // application instance automatically for the developer. This is simply
        // a more convenient way of specifying your service provider classes.
        if (is_string($provider)) {
            $provider = $this->resolveProvider($provider);
        }

        $provider->register();

        // If there are bindings / singletons set as properties on the provider we
        // will spin through them and register them with the application, which
        // serves as a convenience layer while registering a lot of bindings.
        if (property_exists($provider, 'bindings')) {
            foreach ($provider->bindings as $key => $value) {
                $this->bind($key, $value);
            }
        }

        if (property_exists($provider, 'singletons')) {
            foreach ($provider->singletons as $key => $value) {
                $this->singleton($key, $value);
            }
        }

        $this->markAsRegistered($provider);

        // If the application has already booted, we will call this boot method on
        // the provider class so it has an opportunity to do its boot logic and
        // will be ready for any usage by this developer's application logic.
        if ($this->isBooted()) {
            $this->bootProvider($provider);
        }

        return $provider;
    }

    /**
     * Get the registered service provider instance if it exists.
     *
     * @param  \Illuminate\Support\ServiceProvider|string  $provider
     * @return \Illuminate\Support\ServiceProvider|null
     */
    public function getProvider($provider)
    {
        return array_values($this->getProviders($provider))[0] ?? null;
    }

    /**
     * Get the registered service provider instances if any exist.
     *
     * @param  \Illuminate\Support\ServiceProvider|string  $provider
     * @return array
     */
    public function getProviders($provider)
    {
        $name = is_string($provider) ? $provider : get_class($provider);

        return Arr::where($this->serviceProviders, function ($value) use ($name) {
            return $value instanceof $name;
        });
    }

    /**
     * Resolve a service provider instance from the class name.
     *
     * @param  string  $provider
     * @return \Illuminate\Support\ServiceProvider
     */
    public function resolveProvider($provider)
    {
        return new $provider($this);
    }

    /**
     * Mark the given provider as registered.
     *
     * @param  \Illuminate\Support\ServiceProvider  $provider
     * @return void
     */
    protected function markAsRegistered($provider)
    {
        $this->serviceProviders[] = $provider;

        $this->loadedProviders[get_class($provider)] = true;
    }

    /**
     * Load and boot all of the remaining deferred providers.
     *
     * @return void
     */
    public function loadDeferredProviders()
    {
        // We will simply spin through each of the deferred providers and register each
        // one and boot them if the application has booted. This should make each of
        // the remaining services available to this application for immediate use.
        foreach ($this->deferredServices as $service => $provider) {
            $this->loadDeferredProvider($service);
        }

        $this->deferredServices = [];
    }

    /**
     * Load the provider for a deferred service.
     *
     * @param  string  $service
     * @return void
     */
    public function loadDeferredProvider($service)
    {
        if (! $this->isDeferredService($service)) {
            return;
        }

        $provider = $this->deferredServices[$service];

        // If the service provider has not already been loaded and registered we can
        // register it with the application and remove the service from this list
        // of deferred services, since it will already be loaded on subsequent.
        if (! isset($this->loadedProviders[$provider])) {
            $this->registerDeferredProvider($provider, $service);
        }
    }

    /**
     * Register a deferred provider and service.
     *
     * @param  string  $provider
     * @param  string|null  $service
     * @return void
     */
    public function registerDeferredProvider($provider, $service = null)
    {
        // Once the provider that provides the deferred service has been registered we
        // will remove it from our local list of the deferred services with related
        // providers so that this container does not try to resolve it out again.
        if ($service) {
            unset($this->deferredServices[$service]);
        }

        $this->register($instance = new $provider($this));

        if (! $this->isBooted()) {
            $this->booting(function () use ($instance) {
                $this->bootProvider($instance);
            });
        }
    }

    /**
     * Resolve the given type from the container.
     *
     * @param  string  $abstract
     * @param  array  $parameters
     * @return mixed
     */
    public function make($abstract, array $parameters = [])
    {
        $this->loadDeferredProviderIfNeeded($abstract = $this->getAlias($abstract));

        return parent::make($abstract, $parameters);
    }

    /**
     * Resolve the given type from the container.
     *
     * @param  string  $abstract
     * @param  array  $parameters
     * @param  bool  $raiseEvents
     * @return mixed
     */
    protected function resolve($abstract, $parameters = [], $raiseEvents = true)
    {
        $this->loadDeferredProviderIfNeeded($abstract = $this->getAlias($abstract));

        return parent::resolve($abstract, $parameters, $raiseEvents);
    }

    /**
     * Load the deferred provider if the given type is a deferred service and the instance has not been loaded.
     *
     * @param  string  $abstract
     * @return void
     */
    protected function loadDeferredProviderIfNeeded($abstract)
    {
        if ($this->isDeferredService($abstract) && ! isset($this->instances[$abstract])) {
            $this->loadDeferredProvider($abstract);
        }
    }

    /**
     * Determine if the given abstract type has been bound.
     *
     * @param  string  $abstract
     * @return bool
     */
    public function bound($abstract)
    {
        return $this->isDeferredService($abstract) || parent::bound($abstract);
    }

    /**
     * Determine if the application has booted.
     *
     * @return bool
     */
    public function isBooted()
    {
        return $this->booted;
    }

    /**
     * Boot the application's service providers.
     *
     * @return void
     */
    public function boot()
    {
        if ($this->isBooted()) {
            return;
        }

        // Once the application has booted we will also fire some "booted" callbacks
        // for any listeners that need to do work after this initial booting gets
        // finished. This is useful when ordering the boot-up processes we run.
        $this->fireAppCallbacks($this->bootingCallbacks);

        array_walk($this->serviceProviders, function ($p) {
            $this->bootProvider($p);
        });

        $this->booted = true;

        $this->fireAppCallbacks($this->bootedCallbacks);
    }

    /**
     * Boot the given service provider.
     *
     * @param  \Illuminate\Support\ServiceProvider  $provider
     * @return void
     */
    protected function bootProvider(ServiceProvider $provider)
    {
        $provider->callBootingCallbacks();

        if (method_exists($provider, 'boot')) {
            $this->call([$provider, 'boot']);
        }

        $provider->callBootedCallbacks();
    }

    /**
     * Register a new boot listener.
     *
     * @param  callable  $callback
     * @return void
     */
    public function booting($callback)
    {
        $this->bootingCallbacks[] = $callback;
    }

    /**
     * Register a new "booted" listener.
     *
     * @param  callable  $callback
     * @return void
     */
    public function booted($callback)
    {
        $this->bootedCallbacks[] = $callback;

        if ($this->isBooted()) {
            $this->fireAppCallbacks([$callback]);
        }
    }

    /**
     * Call the booting callbacks for the application.
     *
     * @param  callable[]  $callbacks
     * @return void
     */
    protected function fireAppCallbacks(array $callbacks)
    {
        foreach ($callbacks as $callback) {
            $callback($this);
        }
    }

    /**
     * {@inheritdoc}
     */
    public function handle(SymfonyRequest $request, int $type = self::MASTER_REQUEST, bool $catch = true)
    {
        return $this[HttpKernelContract::class]->handle(Request::createFromBase($request));
    }

    /**
     * Determine if middleware has been disabled for the application.
     *
     * @return bool
     */
    public function shouldSkipMiddleware()
    {
        return $this->bound('middleware.disable') &&
               $this->make('middleware.disable') === true;
    }

    /**
     * Get the path to the cached services.php file.
     *
     * @return string
     */
    public function getCachedServicesPath()
    {
        return $this->normalizeCachePath('APP_SERVICES_CACHE', 'cache/services.php');
    }

    /**
     * Get the path to the cached packages.php file.
     *
     * @return string
     */
    public function getCachedPackagesPath()
    {
        return $this->normalizeCachePath('APP_PACKAGES_CACHE', 'cache/packages.php');
    }

    /**
     * Determine if the application configuration is cached.
     *
     * @return bool
     */
    public function configurationIsCached()
    {
        return is_file($this->getCachedConfigPath());
    }

    /**
     * Get the path to the configuration cache file.
     *
     * @return string
     */
    public function getCachedConfigPath()
    {
        return $this->normalizeCachePath('APP_CONFIG_CACHE', 'cache/config.php');
    }

    /**
     * Determine if the application routes are cached.
     *
     * @return bool
     */
    public function routesAreCached()
    {
        return $this['files']->exists($this->getCachedRoutesPath());
    }

    /**
     * Get the path to the routes cache file.
     *
     * @return string
     */
    public function getCachedRoutesPath()
    {
        return $this->normalizeCachePath('APP_ROUTES_CACHE', 'cache/routes-v7.php');
    }

    /**
     * Determine if the application events are cached.
     *
     * @return bool
     */
    public function eventsAreCached()
    {
        return $this['files']->exists($this->getCachedEventsPath());
    }

    /**
     * Get the path to the events cache file.
     *
     * @return string
     */
    public function getCachedEventsPath()
    {
        return $this->normalizeCachePath('APP_EVENTS_CACHE', 'cache/events.php');
    }

    /**
     * Normalize a relative or absolute path to a cache file.
     *
     * @param  string  $key
     * @param  string  $default
     * @return string
     */
    protected function normalizeCachePath($key, $default)
    {
        if (is_null($env = Env::get($key))) {
            return $this->bootstrapPath($default);
        }

        return Str::startsWith($env, $this->absoluteCachePathPrefixes)
                ? $env
                : $this->basePath($env);
    }

    /**
     * Add new prefix to list of absolute path prefixes.
     *
     * @param  string  $prefix
     * @return $this
     */
    public function addAbsoluteCachePathPrefix($prefix)
    {
        $this->absoluteCachePathPrefixes[] = $prefix;

        return $this;
    }

    /**
     * Determine if the application is currently down for maintenance.
     *
     * @return bool
     */
    public function isDownForMaintenance()
    {
        return is_file($this->storagePath().'/framework/down');
    }

    /**
     * Throw an HttpException with the given data.
     *
     * @param  int  $code
     * @param  string  $message
     * @param  array  $headers
     * @return void
     *
     * @throws \Symfony\Component\HttpKernel\Exception\HttpException
     * @throws \Symfony\Component\HttpKernel\Exception\NotFoundHttpException
     */
    public function abort($code, $message = '', array $headers = [])
    {
        if ($code == 404) {
            throw new NotFoundHttpException($message);
        }

        throw new HttpException($code, $message, null, $headers);
    }

    /**
     * Register a terminating callback with the application.
     *
     * @param  callable|string  $callback
     * @return $this
     */
    public function terminating($callback)
    {
        $this->terminatingCallbacks[] = $callback;

        return $this;
    }

    /**
     * Terminate the application.
     *
     * @return void
     */
    public function terminate()
    {
        foreach ($this->terminatingCallbacks as $terminating) {
            $this->call($terminating);
        }
    }

    /**
     * Get the service providers that have been loaded.
     *
     * @return array
     */
    public function getLoadedProviders()
    {
        return $this->loadedProviders;
    }

    /**
     * Determine if the given service provider is loaded.
     *
     * @param  string  $provider
     * @return bool
     */
    public function providerIsLoaded(string $provider)
    {
        return isset($this->loadedProviders[$provider]);
    }

    /**
     * Get the application's deferred services.
     *
     * @return array
     */
    public function getDeferredServices()
    {
        return $this->deferredServices;
    }

    /**
     * Set the application's deferred services.
     *
     * @param  array  $services
     * @return void
     */
    public function setDeferredServices(array $services)
    {
        $this->deferredServices = $services;
    }

    /**
     * Add an array of services to the application's deferred services.
     *
     * @param  array  $services
     * @return void
     */
    public function addDeferredServices(array $services)
    {
        $this->deferredServices = array_merge($this->deferredServices, $services);
    }

    /**
     * Determine if the given service is a deferred service.
     *
     * @param  string  $service
     * @return bool
     */
    public function isDeferredService($service)
    {
        return isset($this->deferredServices[$service]);
    }

    /**
     * Configure the real-time facade namespace.
     *
     * @param  string  $namespace
     * @return void
     */
    public function provideFacades($namespace)
    {
        AliasLoader::setFacadeNamespace($namespace);
    }

    /**
     * Get the current application locale.
     *
     * @return string
     */
    public function getLocale()
    {
        return $this['config']->get('app.locale');
    }

    /**
<<<<<<< HEAD
     * Get the current application locale.
     *
     * @return string
     */
    public function currentLocale()
    {
        return $this->getLocale();
    }

    /**
=======
>>>>>>> 405ca2bc
     * Get the current application fallback locale.
     *
     * @return string
     */
    public function getFallbackLocale()
    {
        return $this['config']->get('app.fallback_locale');
    }

    /**
     * Set the current application locale.
     *
     * @param  string  $locale
     * @return void
     */
    public function setLocale($locale)
    {
        $this['config']->set('app.locale', $locale);

        $this['translator']->setLocale($locale);

        $this['events']->dispatch(new LocaleUpdated($locale));
    }

    /**
     * Set the current application fallback locale.
     *
     * @param  string  $fallbackLocale
     * @return void
     */
    public function setFallbackLocale($fallbackLocale)
    {
        $this['config']->set('app.fallback_locale', $fallbackLocale);

        $this['translator']->setFallback($fallbackLocale);
    }

    /**
     * Determine if application locale is the given locale.
     *
     * @param  string  $locale
     * @return bool
     */
    public function isLocale($locale)
    {
        return $this->getLocale() == $locale;
    }

    /**
     * Register the core class aliases in the container.
     *
     * @return void
     */
    public function registerCoreContainerAliases()
    {
        foreach ([
            'app'                  => [self::class, \Illuminate\Contracts\Container\Container::class, \Illuminate\Contracts\Foundation\Application::class, \Psr\Container\ContainerInterface::class],
            'auth'                 => [\Illuminate\Auth\AuthManager::class, \Illuminate\Contracts\Auth\Factory::class],
            'auth.driver'          => [\Illuminate\Contracts\Auth\Guard::class],
            'blade.compiler'       => [\Illuminate\View\Compilers\BladeCompiler::class],
            'cache'                => [\Illuminate\Cache\CacheManager::class, \Illuminate\Contracts\Cache\Factory::class],
            'cache.store'          => [\Illuminate\Cache\Repository::class, \Illuminate\Contracts\Cache\Repository::class, \Psr\SimpleCache\CacheInterface::class],
            'cache.psr6'           => [\Symfony\Component\Cache\Adapter\Psr16Adapter::class, \Symfony\Component\Cache\Adapter\AdapterInterface::class, \Psr\Cache\CacheItemPoolInterface::class],
            'config'               => [\Illuminate\Config\Repository::class, \Illuminate\Contracts\Config\Repository::class],
            'cookie'               => [\Illuminate\Cookie\CookieJar::class, \Illuminate\Contracts\Cookie\Factory::class, \Illuminate\Contracts\Cookie\QueueingFactory::class],
            'encrypter'            => [\Illuminate\Encryption\Encrypter::class, \Illuminate\Contracts\Encryption\Encrypter::class],
            'db'                   => [\Illuminate\Database\DatabaseManager::class, \Illuminate\Database\ConnectionResolverInterface::class],
            'db.connection'        => [\Illuminate\Database\Connection::class, \Illuminate\Database\ConnectionInterface::class],
            'events'               => [\Illuminate\Events\Dispatcher::class, \Illuminate\Contracts\Events\Dispatcher::class],
            'files'                => [\Illuminate\Filesystem\Filesystem::class],
            'filesystem'           => [\Illuminate\Filesystem\FilesystemManager::class, \Illuminate\Contracts\Filesystem\Factory::class],
            'filesystem.disk'      => [\Illuminate\Contracts\Filesystem\Filesystem::class],
            'filesystem.cloud'     => [\Illuminate\Contracts\Filesystem\Cloud::class],
            'hash'                 => [\Illuminate\Hashing\HashManager::class],
            'hash.driver'          => [\Illuminate\Contracts\Hashing\Hasher::class],
            'translator'           => [\Illuminate\Translation\Translator::class, \Illuminate\Contracts\Translation\Translator::class],
            'log'                  => [\Illuminate\Log\LogManager::class, \Psr\Log\LoggerInterface::class],
            'mail.manager'         => [\Illuminate\Mail\MailManager::class, \Illuminate\Contracts\Mail\Factory::class],
            'mailer'               => [\Illuminate\Mail\Mailer::class, \Illuminate\Contracts\Mail\Mailer::class, \Illuminate\Contracts\Mail\MailQueue::class],
            'auth.password'        => [\Illuminate\Auth\Passwords\PasswordBrokerManager::class, \Illuminate\Contracts\Auth\PasswordBrokerFactory::class],
            'auth.password.broker' => [\Illuminate\Auth\Passwords\PasswordBroker::class, \Illuminate\Contracts\Auth\PasswordBroker::class],
            'queue'                => [\Illuminate\Queue\QueueManager::class, \Illuminate\Contracts\Queue\Factory::class, \Illuminate\Contracts\Queue\Monitor::class],
            'queue.connection'     => [\Illuminate\Contracts\Queue\Queue::class],
            'queue.failer'         => [\Illuminate\Queue\Failed\FailedJobProviderInterface::class],
            'redirect'             => [\Illuminate\Routing\Redirector::class],
            'redis'                => [\Illuminate\Redis\RedisManager::class, \Illuminate\Contracts\Redis\Factory::class],
            'redis.connection'     => [\Illuminate\Redis\Connections\Connection::class, \Illuminate\Contracts\Redis\Connection::class],
            'request'              => [\Illuminate\Http\Request::class, \Symfony\Component\HttpFoundation\Request::class],
            'router'               => [\Illuminate\Routing\Router::class, \Illuminate\Contracts\Routing\Registrar::class, \Illuminate\Contracts\Routing\BindingRegistrar::class],
            'session'              => [\Illuminate\Session\SessionManager::class],
            'session.store'        => [\Illuminate\Session\Store::class, \Illuminate\Contracts\Session\Session::class],
            'url'                  => [\Illuminate\Routing\UrlGenerator::class, \Illuminate\Contracts\Routing\UrlGenerator::class],
            'validator'            => [\Illuminate\Validation\Factory::class, \Illuminate\Contracts\Validation\Factory::class],
            'view'                 => [\Illuminate\View\Factory::class, \Illuminate\Contracts\View\Factory::class],
        ] as $key => $aliases) {
            foreach ($aliases as $alias) {
                $this->alias($key, $alias);
            }
        }
    }

    /**
     * Flush the container of all bindings and resolved instances.
     *
     * @return void
     */
    public function flush()
    {
        parent::flush();

        $this->buildStack = [];
        $this->loadedProviders = [];
        $this->bootedCallbacks = [];
        $this->bootingCallbacks = [];
        $this->deferredServices = [];
        $this->reboundCallbacks = [];
        $this->serviceProviders = [];
        $this->resolvingCallbacks = [];
        $this->terminatingCallbacks = [];
        $this->beforeResolvingCallbacks = [];
        $this->afterResolvingCallbacks = [];
        $this->globalBeforeResolvingCallbacks = [];
        $this->globalResolvingCallbacks = [];
        $this->globalAfterResolvingCallbacks = [];
    }

    /**
     * Get the application namespace.
     *
     * @return string
     *
     * @throws \RuntimeException
     */
    public function getNamespace()
    {
        if (! is_null($this->namespace)) {
            return $this->namespace;
        }

        $composer = json_decode(file_get_contents($this->basePath('composer.json')), true);

        foreach ((array) data_get($composer, 'autoload.psr-4') as $namespace => $path) {
            foreach ((array) $path as $pathChoice) {
                if (realpath($this->path()) === realpath($this->basePath($pathChoice))) {
                    return $this->namespace = $namespace;
                }
            }
        }

        throw new RuntimeException('Unable to detect application namespace.');
    }
}<|MERGE_RESOLUTION|>--- conflicted
+++ resolved
@@ -33,11 +33,7 @@
      *
      * @var string
      */
-<<<<<<< HEAD
-    const VERSION = '8.22.0';
-=======
-    const VERSION = '7.30.2';
->>>>>>> 405ca2bc
+    const VERSION = '8.22.1';
 
     /**
      * The base path for the Laravel installation.
@@ -154,11 +150,7 @@
     /**
      * The prefixes of absolute cache paths for use during normalization.
      *
-<<<<<<< HEAD
      * @var string[]
-=======
-     * @var array
->>>>>>> 405ca2bc
      */
     protected $absoluteCachePathPrefixes = ['/', '\\'];
 
@@ -1190,7 +1182,6 @@
     }
 
     /**
-<<<<<<< HEAD
      * Get the current application locale.
      *
      * @return string
@@ -1201,8 +1192,6 @@
     }
 
     /**
-=======
->>>>>>> 405ca2bc
      * Get the current application fallback locale.
      *
      * @return string
