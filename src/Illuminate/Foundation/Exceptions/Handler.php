--- conflicted
+++ resolved
@@ -91,13 +91,8 @@
     /**
      * Report or log an exception.
      *
-<<<<<<< HEAD
-     * @param  \Throwable  $e
-     * @return mixed
-=======
-     * @param  \Exception  $e
+     * @param  \Throwable  $e
      * @return void
->>>>>>> 61ea9fc4
      *
      * @throws \Exception
      */
@@ -185,15 +180,10 @@
      * Render an exception into an HTTP response.
      *
      * @param  \Illuminate\Http\Request  $request
-<<<<<<< HEAD
-     * @param  \Throwable  $e
-     * @return \Illuminate\Http\Response|\Symfony\Component\HttpFoundation\Response
-=======
-     * @param  \Exception  $e
+     * @param  \Throwable  $e
      * @return \Symfony\Component\HttpFoundation\Response
      *
-     * @throws \Exception
->>>>>>> 61ea9fc4
+     * @throws \Throwable
      */
     public function render($request, Throwable $e)
     {
