--- conflicted
+++ resolved
@@ -15,7 +15,6 @@
     ],
     "require": {
         "php": ">=5.6.4",
-<<<<<<< HEAD
         "illuminate/broadcasting": "5.4.*",
         "illuminate/bus": "5.4.*",
         "illuminate/container": "5.4.*",
@@ -23,13 +22,6 @@
         "illuminate/mail": "5.4.*",
         "illuminate/queue": "5.4.*",
         "illuminate/support": "5.4.*",
-=======
-        "illuminate/broadcasting": "5.3.*",
-        "illuminate/bus": "5.3.*",
-        "illuminate/contracts": "5.3.*",
-        "illuminate/queue": "5.3.*",
-        "illuminate/support": "5.3.*",
->>>>>>> 0ab80a47
         "ramsey/uuid": "~3.0"
     },
     "autoload": {
