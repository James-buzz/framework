{
    "name": "illuminate/testing",
    "description": "The Illuminate Testing package.",
    "license": "MIT",
    "homepage": "https://laravel.com",
    "support": {
        "issues": "https://github.com/laravel/framework/issues",
        "source": "https://github.com/laravel/framework"
    },
    "authors": [
        {
            "name": "Taylor Otwell",
            "email": "taylor@laravel.com"
        }
    ],
    "require": {
<<<<<<< HEAD
        "php": "^7.3",
        "illuminate/collections": "^9.0",
        "illuminate/contracts": "^9.0",
        "illuminate/macroable": "^9.0",
        "illuminate/support": "^9.0"
=======
        "php": "^7.3|^8.0",
        "illuminate/collections": "^8.0",
        "illuminate/contracts": "^8.0",
        "illuminate/macroable": "^8.0",
        "illuminate/support": "^8.0"
>>>>>>> 4deee731
    },
    "autoload": {
        "psr-4": {
            "Illuminate\\Testing\\": ""
        }
    },
    "extra": {
        "branch-alias": {
            "dev-master": "9.x-dev"
        }
    },
    "suggest": {
        "illuminate/console": "Required to assert console commands (^9.0).",
        "illuminate/database": "Required to assert databases (^9.0).",
        "illuminate/http": "Required to assert responses (^9.0).",
        "mockery/mockery": "Required to use mocking (^1.4.2).",
        "phpunit/phpunit": "Required to use assertions and run tests (^9.4)."
    },
    "config": {
        "sort-packages": true
    },
    "minimum-stability": "dev"
}<|MERGE_RESOLUTION|>--- conflicted
+++ resolved
@@ -14,19 +14,11 @@
         }
     ],
     "require": {
-<<<<<<< HEAD
-        "php": "^7.3",
+        "php": "^7.3|^8.0",
         "illuminate/collections": "^9.0",
         "illuminate/contracts": "^9.0",
         "illuminate/macroable": "^9.0",
         "illuminate/support": "^9.0"
-=======
-        "php": "^7.3|^8.0",
-        "illuminate/collections": "^8.0",
-        "illuminate/contracts": "^8.0",
-        "illuminate/macroable": "^8.0",
-        "illuminate/support": "^8.0"
->>>>>>> 4deee731
     },
     "autoload": {
         "psr-4": {
