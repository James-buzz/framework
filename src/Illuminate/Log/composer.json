--- conflicted
+++ resolved
@@ -13,13 +13,7 @@
         "monolog/monolog": "~1.6"
     },
     "require-dev": {
-<<<<<<< HEAD
-        "illuminate/events": "4.3.*",
-        "mockery/mockery": "0.9.*",
-        "phpunit/phpunit": "4.0.*"
-=======
-        "illuminate/events": "4.2.*"
->>>>>>> d58a6037
+        "illuminate/events": "4.3.*"
     },
     "autoload": {
         "psr-0": {
