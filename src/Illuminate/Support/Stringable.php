--- conflicted
+++ resolved
@@ -736,11 +736,7 @@
     }
 
     /**
-<<<<<<< HEAD
-     * Convert the object into something JSON serializable.
-=======
      * Convert the object to a string when JSON encoded.
->>>>>>> 6bc7d1b2
      *
      * @return string
      */
