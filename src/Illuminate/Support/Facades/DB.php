<?php

namespace Illuminate\Support\Facades;

/**
 * @method static \Doctrine\DBAL\Driver\PDOConnection getPdo()
 * @method static \Illuminate\Database\ConnectionInterface connection(string $name = null)
 * @method static \Illuminate\Database\Query\Builder table(string $table, string $as = null)
 * @method static \Illuminate\Database\Query\Expression raw($value)
<<<<<<< HEAD
=======
 * @method static array getQueryLog()
>>>>>>> 7f7c057e
 * @method static array prepareBindings(array $bindings)
 * @method static array pretend(\Closure $callback)
 * @method static array select(string $query, array $bindings = [], bool $useReadPdo = true)
 * @method static bool insert(string $query, array $bindings = [])
<<<<<<< HEAD
=======
 * @method static bool logging()
>>>>>>> 7f7c057e
 * @method static bool statement(string $query, array $bindings = [])
 * @method static bool unprepared(string $query)
 * @method static int affectingStatement(string $query, array $bindings = [])
 * @method static int delete(string $query, array $bindings = [])
 * @method static int transactionLevel()
 * @method static int update(string $query, array $bindings = [])
 * @method static mixed selectOne(string $query, array $bindings = [], bool $useReadPdo = true)
 * @method static mixed transaction(\Closure $callback, int $attempts = 1)
 * @method static string getDefaultConnection()
 * @method static void beginTransaction()
 * @method static void commit()
<<<<<<< HEAD
 * @method static void afterCommit(\Closure $callback)
 * @method static void listen(\Closure $callback)
 * @method static void rollBack(int $toLevel = null)
=======
>>>>>>> 7f7c057e
 * @method static void enableQueryLog()
 * @method static void disableQueryLog()
 * @method static void flushQueryLog()
<<<<<<< HEAD
=======
 * @method static void listen(\Closure $callback)
 * @method static void rollBack(int $toLevel = null)
>>>>>>> 7f7c057e
 * @method static void setDefaultConnection(string $name)
 *
 * @see \Illuminate\Database\DatabaseManager
 * @see \Illuminate\Database\Connection
 */
class DB extends Facade
{
    /**
     * Get the registered name of the component.
     *
     * @return string
     */
    protected static function getFacadeAccessor()
    {
        return 'db';
    }
}<|MERGE_RESOLUTION|>--- conflicted
+++ resolved
@@ -7,18 +7,12 @@
  * @method static \Illuminate\Database\ConnectionInterface connection(string $name = null)
  * @method static \Illuminate\Database\Query\Builder table(string $table, string $as = null)
  * @method static \Illuminate\Database\Query\Expression raw($value)
-<<<<<<< HEAD
-=======
  * @method static array getQueryLog()
->>>>>>> 7f7c057e
  * @method static array prepareBindings(array $bindings)
  * @method static array pretend(\Closure $callback)
  * @method static array select(string $query, array $bindings = [], bool $useReadPdo = true)
  * @method static bool insert(string $query, array $bindings = [])
-<<<<<<< HEAD
-=======
  * @method static bool logging()
->>>>>>> 7f7c057e
  * @method static bool statement(string $query, array $bindings = [])
  * @method static bool unprepared(string $query)
  * @method static int affectingStatement(string $query, array $bindings = [])
@@ -28,22 +22,14 @@
  * @method static mixed selectOne(string $query, array $bindings = [], bool $useReadPdo = true)
  * @method static mixed transaction(\Closure $callback, int $attempts = 1)
  * @method static string getDefaultConnection()
+ * @method static void afterCommit(\Closure $callback)
  * @method static void beginTransaction()
  * @method static void commit()
-<<<<<<< HEAD
- * @method static void afterCommit(\Closure $callback)
- * @method static void listen(\Closure $callback)
- * @method static void rollBack(int $toLevel = null)
-=======
->>>>>>> 7f7c057e
  * @method static void enableQueryLog()
  * @method static void disableQueryLog()
  * @method static void flushQueryLog()
-<<<<<<< HEAD
-=======
  * @method static void listen(\Closure $callback)
  * @method static void rollBack(int $toLevel = null)
->>>>>>> 7f7c057e
  * @method static void setDefaultConnection(string $name)
  *
  * @see \Illuminate\Database\DatabaseManager
