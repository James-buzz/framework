--- conflicted
+++ resolved
@@ -34,11 +34,7 @@
         }
     },
     "suggest": {
-<<<<<<< HEAD
-        "pusher/pusher-php-server": "Required to use the Pusher broadcast driver (^5.0)."
-=======
-        "pusher/pusher-php-server": "Required to use the Pusher broadcast driver (^4.0|^5.0|^6.0)."
->>>>>>> 68b1d3f4
+        "pusher/pusher-php-server": "Required to use the Pusher broadcast driver (^5.0|^6.0)."
     },
     "config": {
         "sort-packages": true
