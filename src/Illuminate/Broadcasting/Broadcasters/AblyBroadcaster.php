<?php

namespace Illuminate\Broadcasting\Broadcasters;

use Ably\AblyRest;
<<<<<<< HEAD
use Ably\Exceptions\AblyException;
use Illuminate\Broadcasting\BroadcastException;
=======
use Ably\Models\Message as AblyMessage;
>>>>>>> 5321e34a
use Illuminate\Support\Str;
use Symfony\Component\HttpKernel\Exception\AccessDeniedHttpException;

/**
 * @author Matthew Hall (matthall28@gmail.com)
 * @author Taylor Otwell (taylor@laravel.com)
 */
class AblyBroadcaster extends Broadcaster
{
    /**
     * The AblyRest SDK instance.
     *
     * @var \Ably\AblyRest
     */
    protected $ably;

    /**
     * Create a new broadcaster instance.
     *
     * @param  \Ably\AblyRest  $ably
     * @return void
     */
    public function __construct(AblyRest $ably)
    {
        $this->ably = $ably;
    }

    /**
     * Authenticate the incoming request for a given channel.
     *
     * @param  \Illuminate\Http\Request  $request
     * @return mixed
     *
     * @throws \Symfony\Component\HttpKernel\Exception\AccessDeniedHttpException
     */
    public function auth($request)
    {
        $channelName = $this->normalizeChannelName($request->channel_name);

        if (empty($request->channel_name) ||
            ($this->isGuardedChannel($request->channel_name) &&
            ! $this->retrieveUser($request, $channelName))) {
            throw new AccessDeniedHttpException;
        }

        return parent::verifyUserCanAccessChannel(
            $request, $channelName
        );
    }

    /**
     * Return the valid authentication response.
     *
     * @param  \Illuminate\Http\Request  $request
     * @param  mixed  $result
     * @return mixed
     */
    public function validAuthenticationResponse($request, $result)
    {
        if (Str::startsWith($request->channel_name, 'private')) {
            $signature = $this->generateAblySignature(
                $request->channel_name, $request->socket_id
            );

            return ['auth' => $this->getPublicToken().':'.$signature];
        }

        $channelName = $this->normalizeChannelName($request->channel_name);

        $user = $this->retrieveUser($request, $channelName);

        $broadcastIdentifier = method_exists($user, 'getAuthIdentifierForBroadcasting')
                    ? $user->getAuthIdentifierForBroadcasting()
                    : $user->getAuthIdentifier();

        $signature = $this->generateAblySignature(
            $request->channel_name,
            $request->socket_id,
            $userData = array_filter([
                'user_id' => (string) $broadcastIdentifier,
                'user_info' => $result,
            ])
        );

        return [
            'auth' => $this->getPublicToken().':'.$signature,
            'channel_data' => json_encode($userData),
        ];
    }

    /**
     * Generate the signature needed for Ably authentication headers.
     *
     * @param  string  $channelName
     * @param  string  $socketId
     * @param  array|null  $userData
     * @return string
     */
    public function generateAblySignature($channelName, $socketId, $userData = null)
    {
        return hash_hmac(
            'sha256',
            sprintf('%s:%s%s', $socketId, $channelName, $userData ? ':'.json_encode($userData) : ''),
            $this->getPrivateToken(),
        );
    }

    /**
     * Broadcast the given event.
     *
     * @param  array  $channels
     * @param  string  $event
     * @param  array  $payload
     * @return void
     *
     * @throws \Illuminate\Broadcasting\BroadcastException
     */
    public function broadcast(array $channels, $event, array $payload = [])
    {
<<<<<<< HEAD
        try {
            foreach ($this->formatChannels($channels) as $channel) {
                $this->ably->channels->get($channel)->publish($event, $payload);
            }
        } catch (AblyException $e) {
            throw new BroadcastException(
                sprintf('Ably error: %s', $e->getMessage())
=======
        foreach ($this->formatChannels($channels) as $channel) {
            $this->ably->channels->get($channel)->publish(
                $this->buildAblyMessage($event, $payload)
>>>>>>> 5321e34a
            );
        }
    }

    /**
     * Build an Ably message object for broadcasting.
     *
     * @param  string  $event
     * @param  array  $payload
     * @return \Ably\Models\Message
     */
    protected function buildAblyMessage($event, array $payload = [])
    {
        return tap(new AblyMessage, function ($message) use ($event, $payload) {
            $message->name = $event;
            $message->data = $payload;
            $message->connectionKey = data_get($payload, 'socket');
        });
    }

    /**
     * Return true if the channel is protected by authentication.
     *
     * @param  string  $channel
     * @return bool
     */
    public function isGuardedChannel($channel)
    {
        return Str::startsWith($channel, ['private-', 'presence-']);
    }

    /**
     * Remove prefix from channel name.
     *
     * @param  string  $channel
     * @return string
     */
    public function normalizeChannelName($channel)
    {
        if ($this->isGuardedChannel($channel)) {
            return Str::startsWith($channel, 'private-')
                        ? Str::replaceFirst('private-', '', $channel)
                        : Str::replaceFirst('presence-', '', $channel);
        }

        return $channel;
    }

    /**
     * Format the channel array into an array of strings.
     *
     * @param  array  $channels
     * @return array
     */
    protected function formatChannels(array $channels)
    {
        return array_map(function ($channel) {
            $channel = (string) $channel;

            if (Str::startsWith($channel, ['private-', 'presence-'])) {
                return Str::startsWith($channel, 'private-')
                    ? Str::replaceFirst('private-', 'private:', $channel)
                    : Str::replaceFirst('presence-', 'presence:', $channel);
            }

            return 'public:'.$channel;
        }, $channels);
    }

    /**
     * Get the public token value from the Ably key.
     *
     * @return mixed
     */
    protected function getPublicToken()
    {
        return Str::before($this->ably->options->key, ':');
    }

    /**
     * Get the private token value from the Ably key.
     *
     * @return mixed
     */
    protected function getPrivateToken()
    {
        return Str::after($this->ably->options->key, ':');
    }

    /**
     * Get the underlying Ably SDK instance.
     *
     * @return \Ably\AblyRest
     */
    public function getAbly()
    {
        return $this->ably;
    }
}<|MERGE_RESOLUTION|>--- conflicted
+++ resolved
@@ -3,12 +3,9 @@
 namespace Illuminate\Broadcasting\Broadcasters;
 
 use Ably\AblyRest;
-<<<<<<< HEAD
 use Ably\Exceptions\AblyException;
+use Ably\Models\Message as AblyMessage;
 use Illuminate\Broadcasting\BroadcastException;
-=======
-use Ably\Models\Message as AblyMessage;
->>>>>>> 5321e34a
 use Illuminate\Support\Str;
 use Symfony\Component\HttpKernel\Exception\AccessDeniedHttpException;
 
@@ -128,19 +125,15 @@
      */
     public function broadcast(array $channels, $event, array $payload = [])
     {
-<<<<<<< HEAD
         try {
             foreach ($this->formatChannels($channels) as $channel) {
-                $this->ably->channels->get($channel)->publish($event, $payload);
+                $this->ably->channels->get($channel)->publish(
+                    $this->buildAblyMessage($event, $payload)
+                );
             }
         } catch (AblyException $e) {
             throw new BroadcastException(
                 sprintf('Ably error: %s', $e->getMessage())
-=======
-        foreach ($this->formatChannels($channels) as $channel) {
-            $this->ably->channels->get($channel)->publish(
-                $this->buildAblyMessage($event, $payload)
->>>>>>> 5321e34a
             );
         }
     }
