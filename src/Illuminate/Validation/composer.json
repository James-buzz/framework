{
    "name": "illuminate/validation",
    "description": "The Illuminate Validation package.",
    "license": "MIT",
    "homepage": "https://laravel.com",
    "support": {
        "issues": "https://github.com/laravel/framework/issues",
        "source": "https://github.com/laravel/framework"
    },
    "authors": [
        {
            "name": "Taylor Otwell",
            "email": "taylor@laravel.com"
        }
    ],
    "require": {
<<<<<<< HEAD
        "php": "^8.2",
        "ext-json": "*",
=======
        "php": "^8.1",
        "ext-filter": "*",
        "ext-mbstring": "*",
>>>>>>> cb40a659
        "brick/math": "^0.9.3|^0.10.2|^0.11",
        "egulias/email-validator": "^3.2.5|^4.0",
        "illuminate/collections": "^11.0",
        "illuminate/container": "^11.0",
        "illuminate/contracts": "^11.0",
        "illuminate/macroable": "^11.0",
        "illuminate/support": "^11.0",
        "illuminate/translation": "^11.0",
        "symfony/http-foundation": "^6.2",
        "symfony/mime": "^6.2"
    },
    "autoload": {
        "psr-4": {
            "Illuminate\\Validation\\": ""
        }
    },
    "extra": {
        "branch-alias": {
            "dev-master": "11.x-dev"
        }
    },
    "suggest": {
        "illuminate/database": "Required to use the database presence verifier (^11.0)."
    },
    "config": {
        "sort-packages": true
    },
    "minimum-stability": "dev"
}<|MERGE_RESOLUTION|>--- conflicted
+++ resolved
@@ -14,14 +14,9 @@
         }
     ],
     "require": {
-<<<<<<< HEAD
         "php": "^8.2",
-        "ext-json": "*",
-=======
-        "php": "^8.1",
         "ext-filter": "*",
         "ext-mbstring": "*",
->>>>>>> cb40a659
         "brick/math": "^0.9.3|^0.10.2|^0.11",
         "egulias/email-validator": "^3.2.5|^4.0",
         "illuminate/collections": "^11.0",
