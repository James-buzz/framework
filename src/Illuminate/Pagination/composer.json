--- conflicted
+++ resolved
@@ -14,19 +14,11 @@
         }
     ],
     "require": {
-<<<<<<< HEAD
         "php": "^8.2",
-        "ext-json": "*",
+        "ext-filter": "*",
         "illuminate/collections": "^11.0",
         "illuminate/contracts": "^11.0",
         "illuminate/support": "^11.0"
-=======
-        "php": "^8.1",
-        "ext-filter": "*",
-        "illuminate/collections": "^10.0",
-        "illuminate/contracts": "^10.0",
-        "illuminate/support": "^10.0"
->>>>>>> cb40a659
     },
     "autoload": {
         "psr-4": {
