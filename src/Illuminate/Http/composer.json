{
    "name": "illuminate/http",
    "description": "The Illuminate Http package.",
    "license": "MIT",
    "homepage": "https://laravel.com",
    "support": {
        "issues": "https://github.com/laravel/framework/issues",
        "source": "https://github.com/laravel/framework"
    },
    "authors": [
        {
            "name": "Taylor Otwell",
            "email": "taylor@laravel.com"
        }
    ],
    "require": {
<<<<<<< HEAD
        "php": "^8.2",
        "ext-json": "*",
        "fruitcake/php-cors": "^1.2",
        "illuminate/collections": "^11.0",
        "illuminate/macroable": "^11.0",
        "illuminate/session": "^11.0",
        "illuminate/support": "^11.0",
=======
        "php": "^8.1",
        "ext-filter": "*",
        "fruitcake/php-cors": "^1.2",
        "guzzlehttp/uri-template": "^1.0",
        "illuminate/collections": "^10.0",
        "illuminate/macroable": "^10.0",
        "illuminate/session": "^10.0",
        "illuminate/support": "^10.0",
>>>>>>> cb40a659
        "symfony/http-foundation": "^6.2",
        "symfony/http-kernel": "^6.2",
        "symfony/mime": "^6.2"
    },
    "autoload": {
        "psr-4": {
            "Illuminate\\Http\\": ""
        }
    },
    "suggest": {
        "ext-gd": "Required to use Illuminate\\Http\\Testing\\FileFactory::image().",
        "guzzlehttp/guzzle": "Required to use the HTTP Client (^7.5)."
    },
    "extra": {
        "branch-alias": {
            "dev-master": "11.x-dev"
        }
    },
    "config": {
        "sort-packages": true
    },
    "minimum-stability": "dev"
}<|MERGE_RESOLUTION|>--- conflicted
+++ resolved
@@ -14,24 +14,14 @@
         }
     ],
     "require": {
-<<<<<<< HEAD
         "php": "^8.2",
-        "ext-json": "*",
+        "ext-filter": "*",
         "fruitcake/php-cors": "^1.2",
+        "guzzlehttp/uri-template": "^1.0",
         "illuminate/collections": "^11.0",
         "illuminate/macroable": "^11.0",
         "illuminate/session": "^11.0",
         "illuminate/support": "^11.0",
-=======
-        "php": "^8.1",
-        "ext-filter": "*",
-        "fruitcake/php-cors": "^1.2",
-        "guzzlehttp/uri-template": "^1.0",
-        "illuminate/collections": "^10.0",
-        "illuminate/macroable": "^10.0",
-        "illuminate/session": "^10.0",
-        "illuminate/support": "^10.0",
->>>>>>> cb40a659
         "symfony/http-foundation": "^6.2",
         "symfony/http-kernel": "^6.2",
         "symfony/mime": "^6.2"
