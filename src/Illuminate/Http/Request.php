--- conflicted
+++ resolved
@@ -341,7 +341,6 @@
         }
 
         return in_array($this->getRealMethod(), ['GET', 'HEAD']) ? $this->query : $this->request;
-<<<<<<< HEAD
     }
 
     /**
@@ -360,8 +359,13 @@
         $files = is_array($files) ? array_filter($files) : $files;
 
         $request->initialize(
-            $from->query->all(), $from->request->all(), $from->attributes->all(),
-            $from->cookies->all(), $files, $from->server->all(), $from->getContent()
+            $from->query->all(),
+            $from->request->all(),
+            $from->attributes->all(),
+            $from->cookies->all(),
+            $files,
+            $from->server->all(),
+            $from->getContent()
         );
 
         $request->setJson($from->json());
@@ -375,8 +379,6 @@
         $request->setRouteResolver($from->getRouteResolver());
 
         return $request;
-=======
->>>>>>> ac963a0d
     }
 
     /**
@@ -394,12 +396,8 @@
         $content = $request->content;
 
         $request = (new static)->duplicate(
-            $request->query->all(),
-            $request->request->all(),
-            $request->attributes->all(),
-            $request->cookies->all(),
-            $request->files->all(),
-            $request->server->all()
+            $request->query->all(), $request->request->all(), $request->attributes->all(),
+            $request->cookies->all(), $request->files->all(), $request->server->all()
         );
 
         $request->content = $content;
