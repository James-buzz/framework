--- conflicted
+++ resolved
@@ -76,14 +76,7 @@
         // the list of parameters. If it is we will just skip it as it is probably a model
         // binding and we do not want to mess with those; otherwise, we resolve it here.
         if ($className && ! $this->alreadyInParameters($className, $parameters)) {
-            return $parameter->isDefaultValueAvailable()
-<<<<<<< HEAD
-                        ? null
-                        : $this->container->make($class->name);
-=======
-                ? $parameter->getDefaultValue()
-                : $this->container->make($className);
->>>>>>> b7284daa
+            return $parameter->isDefaultValueAvailable() ? null : $this->container->make($className);
         }
 
         return $skippableValue;
