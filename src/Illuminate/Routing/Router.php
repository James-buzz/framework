--- conflicted
+++ resolved
@@ -1191,13 +1191,8 @@
     public function emailVerification()
     {
         $this->get('email/verify', 'Auth\VerificationController@show')->name('verification.notice');
-<<<<<<< HEAD
         $this->get('email/verify/{id}/{hash}', 'Auth\VerificationController@verify')->name('verification.verify');
-        $this->get('email/resend', 'Auth\VerificationController@resend')->name('verification.resend');
-=======
-        $this->get('email/verify/{id}', 'Auth\VerificationController@verify')->name('verification.verify');
         $this->post('email/resend', 'Auth\VerificationController@resend')->name('verification.resend');
->>>>>>> e5d37ea4
     }
 
     /**
