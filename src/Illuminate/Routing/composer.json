{
    "name": "illuminate/routing",
    "description": "The Illuminate Routing package.",
    "license": "MIT",
    "homepage": "https://laravel.com",
    "support": {
        "issues": "https://github.com/laravel/framework/issues",
        "source": "https://github.com/laravel/framework"
    },
    "authors": [
        {
            "name": "Taylor Otwell",
            "email": "taylor@laravel.com"
        }
    ],
    "require": {
<<<<<<< HEAD
        "php": "^8.1",
        "ext-json": "*",
        "illuminate/collections": "^10.0",
        "illuminate/container": "^10.0",
        "illuminate/contracts": "^10.0",
        "illuminate/http": "^10.0",
        "illuminate/macroable": "^10.0",
        "illuminate/pipeline": "^10.0",
        "illuminate/session": "^10.0",
        "illuminate/support": "^10.0",
        "symfony/http-foundation": "^6.2",
        "symfony/http-kernel": "^6.2",
        "symfony/routing": "^6.2"
=======
        "php": "^8.0.2",
        "ext-filter": "*",
        "ext-hash": "*",
        "illuminate/collections": "^9.0",
        "illuminate/container": "^9.0",
        "illuminate/contracts": "^9.0",
        "illuminate/http": "^9.0",
        "illuminate/macroable": "^9.0",
        "illuminate/pipeline": "^9.0",
        "illuminate/session": "^9.0",
        "illuminate/support": "^9.0",
        "symfony/http-foundation": "^6.0",
        "symfony/http-kernel": "^6.0",
        "symfony/routing": "^6.0"
>>>>>>> 1f600818
    },
    "autoload": {
        "psr-4": {
            "Illuminate\\Routing\\": ""
        }
    },
    "extra": {
        "branch-alias": {
            "dev-master": "10.x-dev"
        }
    },
    "suggest": {
        "illuminate/console": "Required to use the make commands (^10.0).",
        "nyholm/psr7": "Required to use PSR-7 bridging features (^1.2).",
        "symfony/psr-http-message-bridge": "Required to use PSR-7 bridging features (^2.0)."
    },
    "config": {
        "sort-packages": true
    },
    "minimum-stability": "dev"
}<|MERGE_RESOLUTION|>--- conflicted
+++ resolved
@@ -14,9 +14,9 @@
         }
     ],
     "require": {
-<<<<<<< HEAD
         "php": "^8.1",
-        "ext-json": "*",
+        "ext-filter": "*",
+        "ext-hash": "*",
         "illuminate/collections": "^10.0",
         "illuminate/container": "^10.0",
         "illuminate/contracts": "^10.0",
@@ -28,22 +28,6 @@
         "symfony/http-foundation": "^6.2",
         "symfony/http-kernel": "^6.2",
         "symfony/routing": "^6.2"
-=======
-        "php": "^8.0.2",
-        "ext-filter": "*",
-        "ext-hash": "*",
-        "illuminate/collections": "^9.0",
-        "illuminate/container": "^9.0",
-        "illuminate/contracts": "^9.0",
-        "illuminate/http": "^9.0",
-        "illuminate/macroable": "^9.0",
-        "illuminate/pipeline": "^9.0",
-        "illuminate/session": "^9.0",
-        "illuminate/support": "^9.0",
-        "symfony/http-foundation": "^6.0",
-        "symfony/http-kernel": "^6.0",
-        "symfony/routing": "^6.0"
->>>>>>> 1f600818
     },
     "autoload": {
         "psr-4": {
