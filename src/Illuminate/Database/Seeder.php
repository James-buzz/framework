--- conflicted
+++ resolved
@@ -30,16 +30,11 @@
      */
     public function call($class)
     {
-<<<<<<< HEAD
-        $this->resolve($class)->__invoke();
-
-=======
->>>>>>> c43e7a6f
         if (isset($this->command)) {
             $this->command->getOutput()->writeln("<info>Seeding:</info> $class");
         }
 
-        $this->resolve($class)->run();
+        $this->resolve($class)->__invoke();
     }
 
     /**
