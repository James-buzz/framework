<?php

namespace Illuminate\Database\Eloquent;

use Closure;
use DateTime;
use Exception;
use ArrayAccess;
use Carbon\Carbon;
use LogicException;
use JsonSerializable;
use Illuminate\Support\Arr;
use Illuminate\Support\Str;
use InvalidArgumentException;
use Illuminate\Contracts\Support\Jsonable;
use Illuminate\Contracts\Events\Dispatcher;
use Illuminate\Contracts\Support\Arrayable;
use Illuminate\Contracts\Routing\UrlRoutable;
use Illuminate\Contracts\Queue\QueueableEntity;
use Illuminate\Database\Eloquent\Relations\Pivot;
use Illuminate\Database\Eloquent\Relations\HasOne;
use Illuminate\Database\Eloquent\Relations\HasMany;
use Illuminate\Database\Eloquent\Relations\MorphTo;
use Illuminate\Database\Eloquent\Relations\Relation;
use Illuminate\Database\Eloquent\Relations\MorphOne;
use Illuminate\Support\Collection as BaseCollection;
use Illuminate\Database\Eloquent\Relations\MorphMany;
use Illuminate\Database\Eloquent\Relations\BelongsTo;
use Illuminate\Database\Query\Builder as QueryBuilder;
use Illuminate\Database\Eloquent\Relations\MorphToMany;
use Illuminate\Database\Eloquent\Relations\BelongsToMany;
use Illuminate\Database\Eloquent\Relations\HasManyThrough;
use Illuminate\Database\ConnectionResolverInterface as Resolver;

abstract class Model implements ArrayAccess, Arrayable, Jsonable, JsonSerializable, QueueableEntity, UrlRoutable
{
    /**
     * The connection name for the model.
     *
     * @var string
     */
    protected $connection;

    /**
     * The table associated with the model.
     *
     * @var string
     */
    protected $table;

    /**
     * The primary key for the model.
     *
     * @var string
     */
    protected $primaryKey = 'id';

    /**
     * The number of models to return for pagination.
     *
     * @var int
     */
    protected $perPage = 15;

    /**
     * Indicates if the IDs are auto-incrementing.
     *
     * @var bool
     */
    public $incrementing = true;

    /**
     * Indicates if the model should be timestamped.
     *
     * @var bool
     */
    public $timestamps = true;

    /**
     * The model's attributes.
     *
     * @var array
     */
    protected $attributes = [];

    /**
     * The model attribute's original state.
     *
     * @var array
     */
    protected $original = [];

    /**
     * The loaded relationships for the model.
     *
     * @var array
     */
    protected $relations = [];

    /**
     * The attributes that should be hidden for arrays.
     *
     * @var array
     */
    protected $hidden = [];

    /**
     * The attributes that should be visible in arrays.
     *
     * @var array
     */
    protected $visible = [];

    /**
     * The accessors to append to the model's array form.
     *
     * @var array
     */
    protected $appends = [];

    /**
     * The attributes that are mass assignable.
     *
     * @var array
     */
    protected $fillable = [];

    /**
     * The attributes that aren't mass assignable.
     *
     * @var array
     */
    protected $guarded = ['*'];

    /**
     * The attributes that should be mutated to dates.
     *
     * @var array
     */
    protected $dates = [];

    /**
     * The storage format of the model's date columns.
     *
     * @var string
     */
    protected $dateFormat;

    /**
     * The attributes that should be casted to native types.
     *
     * @var array
     */
    protected $casts = [];

    /**
     * The relationships that should be touched on save.
     *
     * @var array
     */
    protected $touches = [];

    /**
     * User exposed observable events.
     *
     * @var array
     */
    protected $observables = [];

    /**
     * The relations to eager load on every query.
     *
     * @var array
     */
    protected $with = [];

    /**
     * The class name to be used in polymorphic relations.
     *
     * @var string
     */
    protected $morphClass;

    /**
     * Indicates if the model exists.
     *
     * @var bool
     */
    public $exists = false;

    /**
     * Indicates if the model was inserted during the current request lifecycle.
     *
     * @var bool
     */
    public $wasRecentlyCreated = false;

    /**
     * Indicates whether attributes are snake cased on arrays.
     *
     * @var bool
     */
    public static $snakeAttributes = true;

    /**
     * The connection resolver instance.
     *
     * @var \Illuminate\Database\ConnectionResolverInterface
     */
    protected static $resolver;

    /**
     * The event dispatcher instance.
     *
     * @var \Illuminate\Contracts\Events\Dispatcher
     */
    protected static $dispatcher;

    /**
     * The array of booted models.
     *
     * @var array
     */
    protected static $booted = [];

    /**
     * The array of global scopes on the model.
     *
     * @var array
     */
    protected static $globalScopes = [];

    /**
     * Indicates if all mass assignment is enabled.
     *
     * @var bool
     */
    protected static $unguarded = false;

    /**
     * The cache of the mutated attributes for each class.
     *
     * @var array
     */
    protected static $mutatorCache = [];

    /**
     * The many to many relationship methods.
     *
     * @var array
     */
    public static $manyMethods = ['belongsToMany', 'morphToMany', 'morphedByMany'];

    /**
     * The name of the "created at" column.
     *
     * @var string
     */
    const CREATED_AT = 'created_at';

    /**
     * The name of the "updated at" column.
     *
     * @var string
     */
    const UPDATED_AT = 'updated_at';

    /**
     * Create a new Eloquent model instance.
     *
     * @param  array  $attributes
     * @return void
     */
    public function __construct(array $attributes = [])
    {
        $this->bootIfNotBooted();

        $this->syncOriginal();

        $this->fill($attributes);
    }

    /**
     * Check if the model needs to be booted and if so, do it.
     *
     * @return void
     */
    protected function bootIfNotBooted()
    {
        $class = get_class($this);

        if (! isset(static::$booted[$class])) {
            static::$booted[$class] = true;

            $this->fireModelEvent('booting', false);

            static::boot();

            $this->fireModelEvent('booted', false);
        }
    }

    /**
     * The "booting" method of the model.
     *
     * @return void
     */
    protected static function boot()
    {
        static::bootTraits();
    }

    /**
     * Boot all of the bootable traits on the model.
     *
     * @return void
     */
    protected static function bootTraits()
    {
        foreach (class_uses_recursive(get_called_class()) as $trait) {
            if (method_exists(get_called_class(), $method = 'boot'.class_basename($trait))) {
                forward_static_call([get_called_class(), $method]);
            }
        }
    }

    /**
     * Clear the list of booted models so they will be re-booted.
     *
     * @return void
     */
    public static function clearBootedModels()
    {
        static::$booted = [];
    }

    /**
     * Register a new global scope on the model.
     *
     * @param  \Illuminate\Database\Eloquent\ScopeInterface|\Closure|string  $scope
     * @param  \Closure|null  $implementation
     * @return mixed
     *
     * @throws \InvalidArgumentException
     */
    public static function addGlobalScope($scope, Closure $implementation = null)
    {
        if (is_string($scope) && $implementation !== null) {
            return static::$globalScopes[get_called_class()][$scope] = $implementation;
        }

        if ($scope instanceof Closure) {
            return static::$globalScopes[get_called_class()][uniqid('scope')] = $scope;
        }

        if ($scope instanceof ScopeInterface) {
            return static::$globalScopes[get_called_class()][get_class($scope)] = $scope;
        }

        throw new InvalidArgumentException('Global scope must be an instance of Closure or ScopeInterface.');
    }

    /**
     * Determine if a model has a global scope.
     *
     * @param  \Illuminate\Database\Eloquent\ScopeInterface|string  $scope
     * @return bool
     */
    public static function hasGlobalScope($scope)
    {
        return ! is_null(static::getGlobalScope($scope));
    }

    /**
     * Get a global scope registered with the model.
     *
     * @param  \Illuminate\Database\Eloquent\ScopeInterface|string  $scope
     * @return \Illuminate\Database\Eloquent\ScopeInterface|\Closure|null
     */
    public static function getGlobalScope($scope)
    {
        $modelScopes = Arr::get(static::$globalScopes, get_called_class(), []);

        if (is_string($scope)) {
            return isset($modelScopes[$scope]) ? $modelScopes[$scope] : null;
        }

        return Arr::first($modelScopes, function ($key, $value) use ($scope) {
            return $scope instanceof $value;
        });
    }

    /**
     * Get the global scopes for this class instance.
     *
     * @return array
     */
    public function getGlobalScopes()
    {
        return Arr::get(static::$globalScopes, get_class($this), []);
    }

    /**
     * Register an observer with the Model.
     *
     * @param  object|string  $class
     * @param  int  $priority
     * @return void
     */
    public static function observe($class, $priority = 0)
    {
        $instance = new static;

        $className = is_string($class) ? $class : get_class($class);

        // When registering a model observer, we will spin through the possible events
        // and determine if this observer has that method. If it does, we will hook
        // it into the model's event system, making it convenient to watch these.
        foreach ($instance->getObservableEvents() as $event) {
            if (method_exists($class, $event)) {
                static::registerModelEvent($event, $className.'@'.$event, $priority);
            }
        }
    }

    /**
     * Fill the model with an array of attributes.
     *
     * @param  array  $attributes
     * @return $this
     *
     * @throws \Illuminate\Database\Eloquent\MassAssignmentException
     */
    public function fill(array $attributes)
    {
        $totallyGuarded = $this->totallyGuarded();

        foreach ($this->fillableFromArray($attributes) as $key => $value) {
            $key = $this->removeTableFromKey($key);

            // The developers may choose to place some attributes in the "fillable"
            // array, which means only those attributes may be set through mass
            // assignment to the model, and all others will just be ignored.
            if ($this->isFillable($key)) {
                $this->setAttribute($key, $value);
            } elseif ($totallyGuarded) {
                throw new MassAssignmentException($key);
            }
        }

        return $this;
    }

    /**
     * Fill the model with an array of attributes. Force mass assignment.
     *
     * @param  array  $attributes
     * @return $this
     */
    public function forceFill(array $attributes)
    {
        // Since some versions of PHP have a bug that prevents it from properly
        // binding the late static context in a closure, we will first store
        // the model in a variable, which we will then use in the closure.
        $model = $this;

        return static::unguarded(function () use ($model, $attributes) {
            return $model->fill($attributes);
        });
    }

    /**
     * Get the fillable attributes of a given array.
     *
     * @param  array  $attributes
     * @return array
     */
    protected function fillableFromArray(array $attributes)
    {
        if (count($this->fillable) > 0 && ! static::$unguarded) {
            return array_intersect_key($attributes, array_flip($this->fillable));
        }

        return $attributes;
    }

    /**
     * Create a new instance of the given model.
     *
     * @param  array  $attributes
     * @param  bool  $exists
     * @return static
     */
    public function newInstance($attributes = [], $exists = false)
    {
        // This method just provides a convenient way for us to generate fresh model
        // instances of this current model. It is particularly useful during the
        // hydration of new objects via the Eloquent query builder instances.
        $model = new static((array) $attributes);

        $model->exists = $exists;

        return $model;
    }

    /**
     * Create a new model instance that is existing.
     *
     * @param  array  $attributes
     * @param  string|null  $connection
     * @return static
     */
    public function newFromBuilder($attributes = [], $connection = null)
    {
        $model = $this->newInstance([], true);

        $model->setRawAttributes((array) $attributes, true);

        $model->setConnection($connection ?: $this->connection);

        return $model;
    }

    /**
     * Create a collection of models from plain arrays.
     *
     * @param  array  $items
     * @param  string|null  $connection
     * @return \Illuminate\Database\Eloquent\Collection
     */
    public static function hydrate(array $items, $connection = null)
    {
        $instance = (new static)->setConnection($connection);

        $items = array_map(function ($item) use ($instance) {
            return $instance->newFromBuilder($item);
        }, $items);

        return $instance->newCollection($items);
    }

    /**
     * Create a collection of models from a raw query.
     *
     * @param  string  $query
     * @param  array  $bindings
     * @param  string|null  $connection
     * @return \Illuminate\Database\Eloquent\Collection
     */
    public static function hydrateRaw($query, $bindings = [], $connection = null)
    {
        $instance = (new static)->setConnection($connection);

        $items = $instance->getConnection()->select($query, $bindings);

        return static::hydrate($items, $connection);
    }

    /**
     * Save a new model and return the instance.
     *
     * @param  array  $attributes
     * @return static
     */
    public static function create(array $attributes = [])
    {
        $model = new static($attributes);

        $model->save();

        return $model;
    }

    /**
     * Save a new model and return the instance. Allow mass-assignment.
     *
     * @param  array  $attributes
     * @return static
     */
    public static function forceCreate(array $attributes)
    {
        // Since some versions of PHP have a bug that prevents it from properly
        // binding the late static context in a closure, we will first store
        // the model in a variable, which we will then use in the closure.
        $model = new static;

        return static::unguarded(function () use ($model, $attributes) {
            return $model->create($attributes);
        });
    }

    /**
     * Get the first record matching the attributes or create it.
     *
     * @param  array  $attributes
     * @return static
     */
    public static function firstOrCreate(array $attributes)
    {
        if (! is_null($instance = (new static)->newQueryWithoutScopes()->where($attributes)->first())) {
            return $instance;
        }

        return static::create($attributes);
    }

    /**
     * Get the first record matching the attributes or instantiate it.
     *
     * @param  array  $attributes
     * @return static
     */
    public static function firstOrNew(array $attributes)
    {
        if (! is_null($instance = (new static)->newQueryWithoutScopes()->where($attributes)->first())) {
            return $instance;
        }

        return new static($attributes);
    }

    /**
     * Create or update a record matching the attributes, and fill it with values.
     *
     * @param  array  $attributes
     * @param  array  $values
     * @param  array  $options
     * @return static
     */
    public static function updateOrCreate(array $attributes, array $values = [], array $options = [])
    {
        $instance = static::firstOrNew($attributes);

        $instance->fill($values)->save($options);

        return $instance;
    }

    /**
     * Begin querying the model.
     *
     * @return \Illuminate\Database\Eloquent\Builder
     */
    public static function query()
    {
        return (new static)->newQuery();
    }

    /**
     * Begin querying the model on a given connection.
     *
     * @param  string|null  $connection
     * @return \Illuminate\Database\Eloquent\Builder
     */
    public static function on($connection = null)
    {
        // First we will just create a fresh instance of this model, and then we can
        // set the connection on the model so that it is be used for the queries
        // we execute, as well as being set on each relationship we retrieve.
        $instance = new static;

        $instance->setConnection($connection);

        return $instance->newQuery();
    }

    /**
     * Begin querying the model on the write connection.
     *
     * @return \Illuminate\Database\Query\Builder
     */
    public static function onWriteConnection()
    {
        $instance = new static;

        return $instance->newQuery()->useWritePdo();
    }

    /**
     * Get all of the models from the database.
     *
     * @param  array|mixed  $columns
     * @return \Illuminate\Database\Eloquent\Collection|static[]
     */
    public static function all($columns = ['*'])
    {
        $columns = is_array($columns) ? $columns : func_get_args();

        $instance = new static;

        return $instance->newQuery()->get($columns);
    }

    /**
     * Find a model by its primary key or return new static.
     *
     * @param  mixed  $id
     * @param  array  $columns
     * @return \Illuminate\Support\Collection|static
     */
    public static function findOrNew($id, $columns = ['*'])
    {
        if (! is_null($model = static::find($id, $columns))) {
            return $model;
        }

        return new static;
    }

    /**
     * Reload a fresh model instance from the database.
     *
     * @param  array  $with
     * @return $this|null
     */
    public function fresh(array $with = [])
    {
        if (! $this->exists) {
            return;
        }

        $key = $this->getKeyName();

        return static::with($with)->where($key, $this->getKey())->first();
    }

    /**
     * Eager load relations on the model.
     *
     * @param  array|string  $relations
     * @return $this
     */
    public function load($relations)
    {
        if (is_string($relations)) {
            $relations = func_get_args();
        }

        $query = $this->newQuery()->with($relations);

        $query->eagerLoadRelations([$this]);

        return $this;
    }

    /**
     * Begin querying a model with eager loading.
     *
     * @param  array|string  $relations
     * @return \Illuminate\Database\Eloquent\Builder|static
     */
    public static function with($relations)
    {
        if (is_string($relations)) {
            $relations = func_get_args();
        }

        $instance = new static;

        return $instance->newQuery()->with($relations);
    }

    /**
     * Append attributes to query when building a query.
     *
     * @param  array|string  $attributes
     * @return $this
     */
    public function append($attributes)
    {
        if (is_string($attributes)) {
            $attributes = func_get_args();
        }

        $this->appends = array_unique(
            array_merge($this->appends, $attributes)
        );

        return $this;
    }

    /**
     * Define a one-to-one relationship.
     *
     * @param  string  $related
     * @param  string  $foreignKey
     * @param  string  $localKey
     * @return \Illuminate\Database\Eloquent\Relations\HasOne
     */
    public function hasOne($related, $foreignKey = null, $localKey = null)
    {
        $foreignKey = $foreignKey ?: $this->getForeignKey();

        $instance = new $related;

        $localKey = $localKey ?: $this->getKeyName();

        return new HasOne($instance->newQuery(), $this, $instance->getTable().'.'.$foreignKey, $localKey);
    }

    /**
     * Define a polymorphic one-to-one relationship.
     *
     * @param  string  $related
     * @param  string  $name
     * @param  string  $type
     * @param  string  $id
     * @param  string  $localKey
     * @return \Illuminate\Database\Eloquent\Relations\MorphOne
     */
    public function morphOne($related, $name, $type = null, $id = null, $localKey = null)
    {
        $instance = new $related;

        list($type, $id) = $this->getMorphs($name, $type, $id);

        $table = $instance->getTable();

        $localKey = $localKey ?: $this->getKeyName();

        return new MorphOne($instance->newQuery(), $this, $table.'.'.$type, $table.'.'.$id, $localKey);
    }

    /**
     * Define an inverse one-to-one or many relationship.
     *
     * @param  string  $related
     * @param  string  $foreignKey
     * @param  string  $otherKey
     * @param  string  $relation
     * @return \Illuminate\Database\Eloquent\Relations\BelongsTo
     */
    public function belongsTo($related, $foreignKey = null, $otherKey = null, $relation = null)
    {
        // If no relation name was given, we will use this debug backtrace to extract
        // the calling method's name and use that as the relationship name as most
        // of the time this will be what we desire to use for the relationships.
        if (is_null($relation)) {
            list($current, $caller) = debug_backtrace(DEBUG_BACKTRACE_IGNORE_ARGS, 2);

            $relation = $caller['function'];
        }

        // If no foreign key was supplied, we can use a backtrace to guess the proper
        // foreign key name by using the name of the relationship function, which
        // when combined with an "_id" should conventionally match the columns.
        if (is_null($foreignKey)) {
            $foreignKey = Str::snake($relation).'_id';
        }

        $instance = new $related;

        // Once we have the foreign key names, we'll just create a new Eloquent query
        // for the related models and returns the relationship instance which will
        // actually be responsible for retrieving and hydrating every relations.
        $query = $instance->newQuery();

        $otherKey = $otherKey ?: $instance->getKeyName();

        return new BelongsTo($query, $this, $foreignKey, $otherKey, $relation);
    }

    /**
     * Define a polymorphic, inverse one-to-one or many relationship.
     *
     * @param  string  $name
     * @param  string  $type
     * @param  string  $id
     * @return \Illuminate\Database\Eloquent\Relations\MorphTo
     */
    public function morphTo($name = null, $type = null, $id = null)
    {
        // If no name is provided, we will use the backtrace to get the function name
        // since that is most likely the name of the polymorphic interface. We can
        // use that to get both the class and foreign key that will be utilized.
        if (is_null($name)) {
            list($current, $caller) = debug_backtrace(DEBUG_BACKTRACE_IGNORE_ARGS, 2);

            $name = Str::snake($caller['function']);
        }

        list($type, $id) = $this->getMorphs($name, $type, $id);

        // If the type value is null it is probably safe to assume we're eager loading
        // the relationship. When that is the case we will pass in a dummy query as
        // there are multiple types in the morph and we can't use single queries.
        if (is_null($class = $this->$type)) {
            return new MorphTo(
                $this->newQuery(), $this, $id, null, $type, $name
            );
        }

        // If we are not eager loading the relationship we will essentially treat this
        // as a belongs-to style relationship since morph-to extends that class and
        // we will pass in the appropriate values so that it behaves as expected.
        else {
            $class = $this->getActualClassNameForMorph($class);

            $instance = new $class;

            return new MorphTo(
                $instance->newQuery(), $this, $id, $instance->getKeyName(), $type, $name
            );
        }
    }

    /**
     * Retrieve the fully qualified class name from a slug.
     *
     * @param  string  $class
     * @return string
     */
    public function getActualClassNameForMorph($class)
    {
        return Arr::get(Relation::morphMap(), $class, $class);
    }

    /**
     * Define a one-to-many relationship.
     *
     * @param  string  $related
     * @param  string  $foreignKey
     * @param  string  $localKey
     * @return \Illuminate\Database\Eloquent\Relations\HasMany
     */
    public function hasMany($related, $foreignKey = null, $localKey = null)
    {
        $foreignKey = $foreignKey ?: $this->getForeignKey();

        $instance = new $related;

        $localKey = $localKey ?: $this->getKeyName();

        return new HasMany($instance->newQuery(), $this, $instance->getTable().'.'.$foreignKey, $localKey);
    }

    /**
     * Define a has-many-through relationship.
     *
     * @param  string  $related
     * @param  string  $through
     * @param  string|null  $firstKey
     * @param  string|null  $secondKey
     * @param  string|null  $localKey
     * @return \Illuminate\Database\Eloquent\Relations\HasManyThrough
     */
    public function hasManyThrough($related, $through, $firstKey = null, $secondKey = null, $localKey = null)
    {
        $through = new $through;

        $firstKey = $firstKey ?: $this->getForeignKey();

        $secondKey = $secondKey ?: $through->getForeignKey();

        $localKey = $localKey ?: $this->getKeyName();

        return new HasManyThrough((new $related)->newQuery(), $this, $through, $firstKey, $secondKey, $localKey);
    }

    /**
     * Define a polymorphic one-to-many relationship.
     *
     * @param  string  $related
     * @param  string  $name
     * @param  string  $type
     * @param  string  $id
     * @param  string  $localKey
     * @return \Illuminate\Database\Eloquent\Relations\MorphMany
     */
    public function morphMany($related, $name, $type = null, $id = null, $localKey = null)
    {
        $instance = new $related;

        // Here we will gather up the morph type and ID for the relationship so that we
        // can properly query the intermediate table of a relation. Finally, we will
        // get the table and create the relationship instances for the developers.
        list($type, $id) = $this->getMorphs($name, $type, $id);

        $table = $instance->getTable();

        $localKey = $localKey ?: $this->getKeyName();

        return new MorphMany($instance->newQuery(), $this, $table.'.'.$type, $table.'.'.$id, $localKey);
    }

    /**
     * Define a many-to-many relationship.
     *
     * @param  string  $related
     * @param  string  $table
     * @param  string  $foreignKey
     * @param  string  $otherKey
     * @param  string  $relation
     * @return \Illuminate\Database\Eloquent\Relations\BelongsToMany
     */
    public function belongsToMany($related, $table = null, $foreignKey = null, $otherKey = null, $relation = null)
    {
        // If no relationship name was passed, we will pull backtraces to get the
        // name of the calling function. We will use that function name as the
        // title of this relation since that is a great convention to apply.
        if (is_null($relation)) {
            $relation = $this->getBelongsToManyCaller();
        }

        // First, we'll need to determine the foreign key and "other key" for the
        // relationship. Once we have determined the keys we'll make the query
        // instances as well as the relationship instances we need for this.
        $foreignKey = $foreignKey ?: $this->getForeignKey();

        $instance = new $related;

        $otherKey = $otherKey ?: $instance->getForeignKey();

        // If no table name was provided, we can guess it by concatenating the two
        // models using underscores in alphabetical order. The two model names
        // are transformed to snake case from their default CamelCase also.
        if (is_null($table)) {
            $table = $this->joiningTable($related);
        }

        // Now we're ready to create a new query builder for the related model and
        // the relationship instances for the relation. The relations will set
        // appropriate query constraint and entirely manages the hydrations.
        $query = $instance->newQuery();

        return new BelongsToMany($query, $this, $table, $foreignKey, $otherKey, $relation);
    }

    /**
     * Define a polymorphic many-to-many relationship.
     *
     * @param  string  $related
     * @param  string  $name
     * @param  string  $table
     * @param  string  $foreignKey
     * @param  string  $otherKey
     * @param  bool  $inverse
     * @return \Illuminate\Database\Eloquent\Relations\MorphToMany
     */
    public function morphToMany($related, $name, $table = null, $foreignKey = null, $otherKey = null, $inverse = false)
    {
        $caller = $this->getBelongsToManyCaller();

        // First, we will need to determine the foreign key and "other key" for the
        // relationship. Once we have determined the keys we will make the query
        // instances, as well as the relationship instances we need for these.
        $foreignKey = $foreignKey ?: $name.'_id';

        $instance = new $related;

        $otherKey = $otherKey ?: $instance->getForeignKey();

        // Now we're ready to create a new query builder for this related model and
        // the relationship instances for this relation. This relations will set
        // appropriate query constraints then entirely manages the hydrations.
        $query = $instance->newQuery();

        $table = $table ?: Str::plural($name);

        return new MorphToMany(
            $query, $this, $name, $table, $foreignKey,
            $otherKey, $caller, $inverse
        );
    }

    /**
     * Define a polymorphic, inverse many-to-many relationship.
     *
     * @param  string  $related
     * @param  string  $name
     * @param  string  $table
     * @param  string  $foreignKey
     * @param  string  $otherKey
     * @return \Illuminate\Database\Eloquent\Relations\MorphToMany
     */
    public function morphedByMany($related, $name, $table = null, $foreignKey = null, $otherKey = null)
    {
        $foreignKey = $foreignKey ?: $this->getForeignKey();

        // For the inverse of the polymorphic many-to-many relations, we will change
        // the way we determine the foreign and other keys, as it is the opposite
        // of the morph-to-many method since we're figuring out these inverses.
        $otherKey = $otherKey ?: $name.'_id';

        return $this->morphToMany($related, $name, $table, $foreignKey, $otherKey, true);
    }

    /**
     * Get the relationship name of the belongs to many.
     *
     * @return string
     */
    protected function getBelongsToManyCaller()
    {
        $self = __FUNCTION__;

        $caller = Arr::first(debug_backtrace(DEBUG_BACKTRACE_IGNORE_ARGS), function ($key, $trace) use ($self) {
            $caller = $trace['function'];

            return ! in_array($caller, Model::$manyMethods) && $caller != $self;
        });

        return ! is_null($caller) ? $caller['function'] : null;
    }

    /**
     * Get the joining table name for a many-to-many relation.
     *
     * @param  string  $related
     * @return string
     */
    public function joiningTable($related)
    {
        // The joining table name, by convention, is simply the snake cased models
        // sorted alphabetically and concatenated with an underscore, so we can
        // just sort the models and join them together to get the table name.
        $base = Str::snake(class_basename($this));

        $related = Str::snake(class_basename($related));

        $models = [$related, $base];

        // Now that we have the model names in an array we can just sort them and
        // use the implode function to join them together with an underscores,
        // which is typically used by convention within the database system.
        sort($models);

        return strtolower(implode('_', $models));
    }

    /**
     * Destroy the models for the given IDs.
     *
     * @param  array|int  $ids
     * @return int
     */
    public static function destroy($ids)
    {
        // We'll initialize a count here so we will return the total number of deletes
        // for the operation. The developers can then check this number as a boolean
        // type value or get this total count of records deleted for logging, etc.
        $count = 0;

        $ids = is_array($ids) ? $ids : func_get_args();

        $instance = new static;

        // We will actually pull the models from the database table and call delete on
        // each of them individually so that their events get fired properly with a
        // correct set of attributes in case the developers wants to check these.
        $key = $instance->getKeyName();

        foreach ($instance->whereIn($key, $ids)->get() as $model) {
            if ($model->delete()) {
                $count++;
            }
        }

        return $count;
    }

    /**
     * Delete the model from the database.
     *
     * @return bool|null
     *
     * @throws \Exception
     */
    public function delete()
    {
        if (is_null($this->getKeyName())) {
            throw new Exception('No primary key defined on model.');
        }

        if ($this->exists) {
            if ($this->fireModelEvent('deleting') === false) {
                return false;
            }

            // Here, we'll touch the owning models, verifying these timestamps get updated
            // for the models. This will allow any caching to get broken on the parents
            // by the timestamp. Then we will go ahead and delete the model instance.
            $this->touchOwners();

            $this->performDeleteOnModel();

            $this->exists = false;

            // Once the model has been deleted, we will fire off the deleted event so that
            // the developers may hook into post-delete operations. We will then return
            // a boolean true as the delete is presumably successful on the database.
            $this->fireModelEvent('deleted', false);

            return true;
        }
    }

    /**
     * Force a hard delete on a soft deleted model.
     *
     * This method protects developers from running forceDelete when trait is missing.
     *
     * @return bool|null
     */
    public function forceDelete()
    {
        return $this->delete();
    }

    /**
     * Perform the actual delete query on this model instance.
     *
     * @return void
     */
    protected function performDeleteOnModel()
    {
        $this->setKeysForSaveQuery($this->newQueryWithoutScopes())->delete();
    }

    /**
     * Register a saving model event with the dispatcher.
     *
     * @param  \Closure|string  $callback
     * @param  int  $priority
     * @return void
     */
    public static function saving($callback, $priority = 0)
    {
        static::registerModelEvent('saving', $callback, $priority);
    }

    /**
     * Register a saved model event with the dispatcher.
     *
     * @param  \Closure|string  $callback
     * @param  int  $priority
     * @return void
     */
    public static function saved($callback, $priority = 0)
    {
        static::registerModelEvent('saved', $callback, $priority);
    }

    /**
     * Register an updating model event with the dispatcher.
     *
     * @param  \Closure|string  $callback
     * @param  int  $priority
     * @return void
     */
    public static function updating($callback, $priority = 0)
    {
        static::registerModelEvent('updating', $callback, $priority);
    }

    /**
     * Register an updated model event with the dispatcher.
     *
     * @param  \Closure|string  $callback
     * @param  int  $priority
     * @return void
     */
    public static function updated($callback, $priority = 0)
    {
        static::registerModelEvent('updated', $callback, $priority);
    }

    /**
     * Register a creating model event with the dispatcher.
     *
     * @param  \Closure|string  $callback
     * @param  int  $priority
     * @return void
     */
    public static function creating($callback, $priority = 0)
    {
        static::registerModelEvent('creating', $callback, $priority);
    }

    /**
     * Register a created model event with the dispatcher.
     *
     * @param  \Closure|string  $callback
     * @param  int  $priority
     * @return void
     */
    public static function created($callback, $priority = 0)
    {
        static::registerModelEvent('created', $callback, $priority);
    }

    /**
     * Register a deleting model event with the dispatcher.
     *
     * @param  \Closure|string  $callback
     * @param  int  $priority
     * @return void
     */
    public static function deleting($callback, $priority = 0)
    {
        static::registerModelEvent('deleting', $callback, $priority);
    }

    /**
     * Register a deleted model event with the dispatcher.
     *
     * @param  \Closure|string  $callback
     * @param  int  $priority
     * @return void
     */
    public static function deleted($callback, $priority = 0)
    {
        static::registerModelEvent('deleted', $callback, $priority);
    }

    /**
     * Remove all of the event listeners for the model.
     *
     * @return void
     */
    public static function flushEventListeners()
    {
        if (! isset(static::$dispatcher)) {
            return;
        }

        $instance = new static;

        foreach ($instance->getObservableEvents() as $event) {
            static::$dispatcher->forget("eloquent.{$event}: ".get_called_class());
        }
    }

    /**
     * Register a model event with the dispatcher.
     *
     * @param  string  $event
     * @param  \Closure|string  $callback
     * @param  int  $priority
     * @return void
     */
    protected static function registerModelEvent($event, $callback, $priority = 0)
    {
        if (isset(static::$dispatcher)) {
            $name = get_called_class();

            static::$dispatcher->listen("eloquent.{$event}: {$name}", $callback, $priority);
        }
    }

    /**
     * Get the observable event names.
     *
     * @return array
     */
    public function getObservableEvents()
    {
        return array_merge(
            [
                'creating', 'created', 'updating', 'updated',
                'deleting', 'deleted', 'saving', 'saved',
                'restoring', 'restored',
            ],
            $this->observables
        );
    }

    /**
     * Set the observable event names.
     *
     * @param  array  $observables
     * @return $this
     */
    public function setObservableEvents(array $observables)
    {
        $this->observables = $observables;

        return $this;
    }

    /**
     * Add an observable event name.
     *
     * @param  array|mixed  $observables
     * @return void
     */
    public function addObservableEvents($observables)
    {
        $observables = is_array($observables) ? $observables : func_get_args();

        $this->observables = array_unique(array_merge($this->observables, $observables));
    }

    /**
     * Remove an observable event name.
     *
     * @param  array|mixed  $observables
     * @return void
     */
    public function removeObservableEvents($observables)
    {
        $observables = is_array($observables) ? $observables : func_get_args();

        $this->observables = array_diff($this->observables, $observables);
    }

    /**
     * Increment a column's value by a given amount.
     *
     * @param  string  $column
     * @param  int  $amount
     * @return int
     */
    protected function increment($column, $amount = 1)
    {
        return $this->incrementOrDecrement($column, $amount, 'increment');
    }

    /**
     * Decrement a column's value by a given amount.
     *
     * @param  string  $column
     * @param  int  $amount
     * @return int
     */
    protected function decrement($column, $amount = 1)
    {
        return $this->incrementOrDecrement($column, $amount, 'decrement');
    }

    /**
     * Run the increment or decrement method on the model.
     *
     * @param  string  $column
     * @param  int  $amount
     * @param  string  $method
     * @return int
     */
    protected function incrementOrDecrement($column, $amount, $method)
    {
        $query = $this->newQuery();

        if (! $this->exists) {
            return $query->{$method}($column, $amount);
        }

        $this->incrementOrDecrementAttributeValue($column, $amount, $method);

        return $query->where($this->getKeyName(), $this->getKey())->{$method}($column, $amount);
    }

    /**
     * Increment the underlying attribute value and sync with original.
     *
     * @param  string  $column
     * @param  int  $amount
     * @param  string  $method
     * @return void
     */
    protected function incrementOrDecrementAttributeValue($column, $amount, $method)
    {
        $this->{$column} = $this->{$column} + ($method == 'increment' ? $amount : $amount * -1);

        $this->syncOriginalAttribute($column);
    }

    /**
     * Update the model in the database.
     *
     * @param  array  $attributes
     * @param  array  $options
     * @return bool|int
     */
    public function update(array $attributes = [], array $options = [])
    {
        if (! $this->exists) {
            return $this->newQuery()->update($attributes);
        }

        return $this->fill($attributes)->save($options);
    }

    /**
     * Save the model and all of its relationships.
     *
     * @return bool
     */
    public function push()
    {
        if (! $this->save()) {
            return false;
        }

        // To sync all of the relationships to the database, we will simply spin through
        // the relationships and save each model via this "push" method, which allows
        // us to recurse into all of these nested relations for the model instance.
        foreach ($this->relations as $models) {
            $models = $models instanceof Collection
                        ? $models->all() : [$models];

            foreach (array_filter($models) as $model) {
                if (! $model->push()) {
                    return false;
                }
            }
        }

        return true;
    }

    /**
     * Save the model to the database.
     *
     * @param  array  $options
     * @return bool
     */
    public function save(array $options = [])
    {
        $query = $this->newQueryWithoutScopes();

        // If the "saving" event returns false we'll bail out of the save and return
        // false, indicating that the save failed. This provides a chance for any
        // listeners to cancel save operations if validations fail or whatever.
        if ($this->fireModelEvent('saving') === false) {
            return false;
        }

        // If the model already exists in the database we can just update our record
        // that is already in this database using the current IDs in this "where"
        // clause to only update this model. Otherwise, we'll just insert them.
        if ($this->exists) {
            $saved = $this->performUpdate($query, $options);
        }

        // If the model is brand new, we'll insert it into our database and set the
        // ID attribute on the model to the value of the newly inserted row's ID
        // which is typically an auto-increment value managed by the database.
        else {
            $saved = $this->performInsert($query, $options);
        }

        if ($saved) {
            $this->finishSave($options);
        }

        return $saved;
    }

    /**
     * Save the model to the database using transaction.
     *
     * @param  array  $options
     * @return bool
     *
     * @throws \Throwable
     */
    public function saveOrFail(array $options = [])
    {
        return $this->getConnection()->transaction(function () use ($options) {
            return $this->save($options);
        });
    }

    /**
     * Finish processing on a successful save operation.
     *
     * @param  array  $options
     * @return void
     */
    protected function finishSave(array $options)
    {
        $this->fireModelEvent('saved', false);

        $this->syncOriginal();

        if (Arr::get($options, 'touch', true)) {
            $this->touchOwners();
        }
    }

    /**
     * Perform a model update operation.
     *
     * @param  \Illuminate\Database\Eloquent\Builder  $query
     * @param  array  $options
     * @return bool
     */
    protected function performUpdate(Builder $query, array $options = [])
    {
        $dirty = $this->getDirty();

        if (count($dirty) > 0) {
            // If the updating event returns false, we will cancel the update operation so
            // developers can hook Validation systems into their models and cancel this
            // operation if the model does not pass validation. Otherwise, we update.
            if ($this->fireModelEvent('updating') === false) {
                return false;
            }

            // First we need to create a fresh query instance and touch the creation and
            // update timestamp on the model which are maintained by us for developer
            // convenience. Then we will just continue saving the model instances.
            if ($this->timestamps && Arr::get($options, 'timestamps', true)) {
                $this->updateTimestamps();
            }

            // Once we have run the update operation, we will fire the "updated" event for
            // this model instance. This will allow developers to hook into these after
            // models are updated, giving them a chance to do any special processing.
            $dirty = $this->getDirty();

            if (count($dirty) > 0) {
                $numRows = $this->setKeysForSaveQuery($query)->update($dirty);

                $this->fireModelEvent('updated', false);
            }
        }

        return true;
    }

    /**
     * Perform a model insert operation.
     *
     * @param  \Illuminate\Database\Eloquent\Builder  $query
     * @param  array  $options
     * @return bool
     */
    protected function performInsert(Builder $query, array $options = [])
    {
        if ($this->fireModelEvent('creating') === false) {
            return false;
        }

        // First we'll need to create a fresh query instance and touch the creation and
        // update timestamps on this model, which are maintained by us for developer
        // convenience. After, we will just continue saving these model instances.
        if ($this->timestamps && Arr::get($options, 'timestamps', true)) {
            $this->updateTimestamps();
        }

        // If the model has an incrementing key, we can use the "insertGetId" method on
        // the query builder, which will give us back the final inserted ID for this
        // table from the database. Not all tables have to be incrementing though.
        $attributes = $this->attributes;

        if ($this->incrementing) {
            $this->insertAndSetId($query, $attributes);
        }

        // If the table isn't incrementing we'll simply insert these attributes as they
        // are. These attribute arrays must contain an "id" column previously placed
        // there by the developer as the manually determined key for these models.
        else {
            $query->insert($attributes);
        }

        // We will go ahead and set the exists property to true, so that it is set when
        // the created event is fired, just in case the developer tries to update it
        // during the event. This will allow them to do so and run an update here.
        $this->exists = true;

        $this->wasRecentlyCreated = true;

        $this->fireModelEvent('created', false);

        return true;
    }

    /**
     * Insert the given attributes and set the ID on the model.
     *
     * @param  \Illuminate\Database\Eloquent\Builder  $query
     * @param  array  $attributes
     * @return void
     */
    protected function insertAndSetId(Builder $query, $attributes)
    {
        $id = $query->insertGetId($attributes, $keyName = $this->getKeyName());

        $this->setAttribute($keyName, $id);
    }

    /**
     * Touch the owning relations of the model.
     *
     * @return void
     */
    public function touchOwners()
    {
        foreach ($this->touches as $relation) {
            $this->$relation()->touch();

            if ($this->$relation instanceof self) {
                $this->$relation->touchOwners();
            } elseif ($this->$relation instanceof Collection) {
                $this->$relation->each(function (Model $relation) {
                    $relation->touchOwners();
                });
            }
        }
    }

    /**
     * Determine if the model touches a given relation.
     *
     * @param  string  $relation
     * @return bool
     */
    public function touches($relation)
    {
        return in_array($relation, $this->touches);
    }

    /**
     * Fire the given event for the model.
     *
     * @param  string  $event
     * @param  bool  $halt
     * @return mixed
     */
    protected function fireModelEvent($event, $halt = true)
    {
        if (! isset(static::$dispatcher)) {
            return true;
        }

        // We will append the names of the class to the event to distinguish it from
        // other model events that are fired, allowing us to listen on each model
        // event set individually instead of catching event for all the models.
        $event = "eloquent.{$event}: ".get_class($this);

        $method = $halt ? 'until' : 'fire';

        return static::$dispatcher->$method($event, $this);
    }

    /**
     * Set the keys for a save update query.
     *
     * @param  \Illuminate\Database\Eloquent\Builder  $query
     * @return \Illuminate\Database\Eloquent\Builder
     */
    protected function setKeysForSaveQuery(Builder $query)
    {
        $query->where($this->getKeyName(), '=', $this->getKeyForSaveQuery());

        return $query;
    }

    /**
     * Get the primary key value for a save query.
     *
     * @return mixed
     */
    protected function getKeyForSaveQuery()
    {
        if (isset($this->original[$this->getKeyName()])) {
            return $this->original[$this->getKeyName()];
        }

        return $this->getAttribute($this->getKeyName());
    }

    /**
     * Update the model's update timestamp.
     *
     * @return bool
     */
    public function touch()
    {
        if (! $this->timestamps) {
            return false;
        }

        $this->updateTimestamps();

        return $this->save();
    }

    /**
     * Update the creation and update timestamps.
     *
     * @return void
     */
    protected function updateTimestamps()
    {
        $time = $this->freshTimestamp();

        if (! $this->isDirty(static::UPDATED_AT)) {
            $this->setUpdatedAt($time);
        }

        if (! $this->exists && ! $this->isDirty(static::CREATED_AT)) {
            $this->setCreatedAt($time);
        }
    }

    /**
     * Set the value of the "created at" attribute.
     *
     * @param  mixed  $value
     * @return $this
     */
    public function setCreatedAt($value)
    {
        $this->{static::CREATED_AT} = $value;

        return $this;
    }

    /**
     * Set the value of the "updated at" attribute.
     *
     * @param  mixed  $value
     * @return $this
     */
    public function setUpdatedAt($value)
    {
        $this->{static::UPDATED_AT} = $value;

        return $this;
    }

    /**
     * Get the name of the "created at" column.
     *
     * @return string
     */
    public function getCreatedAtColumn()
    {
        return static::CREATED_AT;
    }

    /**
     * Get the name of the "updated at" column.
     *
     * @return string
     */
    public function getUpdatedAtColumn()
    {
        return static::UPDATED_AT;
    }

    /**
     * Get a fresh timestamp for the model.
     *
     * @return \Carbon\Carbon
     */
    public function freshTimestamp()
    {
        return new Carbon;
    }

    /**
     * Get a fresh timestamp for the model.
     *
     * @return string
     */
    public function freshTimestampString()
    {
        return $this->fromDateTime($this->freshTimestamp());
    }

    /**
     * Get a new query builder for the model's table.
     *
     * @return \Illuminate\Database\Eloquent\Builder
     */
    public function newQuery()
    {
        $builder = $this->newQueryWithoutScopes();

        foreach ($this->getGlobalScopes() as $identifier => $scope) {
            $builder->withGlobalScope($identifier, $scope);
        }

        return $builder;
    }

    /**
     * Get a new query instance without a given scope.
     *
     * @param  \Illuminate\Database\Eloquent\ScopeInterface|string  $scope
     * @return \Illuminate\Database\Eloquent\Builder
     */
    public function newQueryWithoutScope($scope)
    {
        $builder = $this->newQuery();

        return $builder->withoutGlobalScope($scope);
    }

    /**
     * Get a new query builder that doesn't have any global scopes.
     *
     * @return \Illuminate\Database\Eloquent\Builder|static
     */
    public function newQueryWithoutScopes()
    {
        $builder = $this->newEloquentBuilder(
            $this->newBaseQueryBuilder()
        );

        // Once we have the query builders, we will set the model instances so the
        // builder can easily access any information it may need from the model
        // while it is constructing and executing various queries against it.
        return $builder->setModel($this)->with($this->with);
    }

    /**
     * Create a new Eloquent query builder for the model.
     *
     * @param  \Illuminate\Database\Query\Builder  $query
     * @return \Illuminate\Database\Eloquent\Builder|static
     */
    public function newEloquentBuilder($query)
    {
        return new Builder($query);
    }

    /**
     * Get a new query builder instance for the connection.
     *
     * @return \Illuminate\Database\Query\Builder
     */
    protected function newBaseQueryBuilder()
    {
        $conn = $this->getConnection();

        $grammar = $conn->getQueryGrammar();

        return new QueryBuilder($conn, $grammar, $conn->getPostProcessor());
    }

    /**
     * Create a new Eloquent Collection instance.
     *
     * @param  array  $models
     * @return \Illuminate\Database\Eloquent\Collection
     */
    public function newCollection(array $models = [])
    {
        return new Collection($models);
    }

    /**
     * Create a new pivot model instance.
     *
     * @param  \Illuminate\Database\Eloquent\Model  $parent
     * @param  array  $attributes
     * @param  string  $table
     * @param  bool  $exists
     * @return \Illuminate\Database\Eloquent\Relations\Pivot
     */
    public function newPivot(Model $parent, array $attributes, $table, $exists)
    {
        return new Pivot($parent, $attributes, $table, $exists);
    }

    /**
     * Get the table associated with the model.
     *
     * @return string
     */
    public function getTable()
    {
        if (isset($this->table)) {
            return $this->table;
        }

        return str_replace('\\', '', Str::snake(Str::plural(class_basename($this))));
    }

    /**
     * Set the table associated with the model.
     *
     * @param  string  $table
     * @return $this
     */
    public function setTable($table)
    {
        $this->table = $table;

        return $this;
    }

    /**
     * Get the value of the model's primary key.
     *
     * @return mixed
     */
    public function getKey()
    {
        return $this->getAttribute($this->getKeyName());
    }

    /**
     * Get the queueable identity for the entity.
     *
     * @return mixed
     */
    public function getQueueableId()
    {
        return $this->getKey();
    }

    /**
     * Get the primary key for the model.
     *
     * @return string
     */
    public function getKeyName()
    {
        return $this->primaryKey;
    }

    /**
     * Set the primary key for the model.
     *
     * @param  string  $key
     * @return $this
     */
    public function setKeyName($key)
    {
        $this->primaryKey = $key;

        return $this;
    }

    /**
     * Get the table qualified key name.
     *
     * @return string
     */
    public function getQualifiedKeyName()
    {
        return $this->getTable().'.'.$this->getKeyName();
    }

    /**
     * Get the value of the model's route key.
     *
     * @return mixed
     */
    public function getRouteKey()
    {
        return $this->getAttribute($this->getRouteKeyName());
    }

    /**
     * Get the route key for the model.
     *
     * @return string
     */
    public function getRouteKeyName()
    {
        return $this->getKeyName();
    }

    /**
     * Determine if the model uses timestamps.
     *
     * @return bool
     */
    public function usesTimestamps()
    {
        return $this->timestamps;
    }

    /**
     * Get the polymorphic relationship columns.
     *
     * @param  string  $name
     * @param  string  $type
     * @param  string  $id
     * @return array
     */
    protected function getMorphs($name, $type, $id)
    {
        $type = $type ?: $name.'_type';

        $id = $id ?: $name.'_id';

        return [$type, $id];
    }

    /**
     * Get the class name for polymorphic relations.
     *
     * @return string
     */
    public function getMorphClass()
    {
        $morphMap = Relation::morphMap();

        $class = get_class($this);

        if (! empty($morphMap) && in_array($class, $morphMap)) {
            return array_search($class, $morphMap, true);
        }

        return $this->morphClass ?: $class;
    }

    /**
     * Get the number of models to return per page.
     *
     * @return int
     */
    public function getPerPage()
    {
        return $this->perPage;
    }

    /**
     * Set the number of models to return per page.
     *
     * @param  int  $perPage
     * @return $this
     */
    public function setPerPage($perPage)
    {
        $this->perPage = $perPage;

        return $this;
    }

    /**
     * Get the default foreign key name for the model.
     *
     * @return string
     */
    public function getForeignKey()
    {
        return Str::snake(class_basename($this)).'_id';
    }

    /**
     * Get the hidden attributes for the model.
     *
     * @return array
     */
    public function getHidden()
    {
        return $this->hidden;
    }

    /**
     * Set the hidden attributes for the model.
     *
     * @param  array  $hidden
     * @return $this
     */
    public function setHidden(array $hidden)
    {
        $this->hidden = $hidden;

        return $this;
    }

    /**
     * Add hidden attributes for the model.
     *
     * @param  array|string|null  $attributes
     * @return void
     */
    public function addHidden($attributes = null)
    {
        $attributes = is_array($attributes) ? $attributes : func_get_args();

        $this->hidden = array_merge($this->hidden, $attributes);
    }

    /**
     * Make the given, typically hidden, attributes visible.
     *
     * @param  array|string  $attributes
     * @return $this
     */
    public function withHidden($attributes)
    {
        $this->hidden = array_diff($this->hidden, (array) $attributes);

        return $this;
    }

    /**
     * Get the visible attributes for the model.
     *
     * @return array
     */
    public function getVisible()
    {
        return $this->visible;
    }

    /**
     * Set the visible attributes for the model.
     *
     * @param  array  $visible
     * @return $this
     */
    public function setVisible(array $visible)
    {
        $this->visible = $visible;

        return $this;
    }

    /**
     * Add visible attributes for the model.
     *
     * @param  array|string|null  $attributes
     * @return void
     */
    public function addVisible($attributes = null)
    {
        $attributes = is_array($attributes) ? $attributes : func_get_args();

        $this->visible = array_merge($this->visible, $attributes);
    }

    /**
     * Set the accessors to append to model arrays.
     *
     * @param  array  $appends
     * @return $this
     */
    public function setAppends(array $appends)
    {
        $this->appends = $appends;

        return $this;
    }

    /**
     * Get the fillable attributes for the model.
     *
     * @return array
     */
    public function getFillable()
    {
        return $this->fillable;
    }

    /**
     * Set the fillable attributes for the model.
     *
     * @param  array  $fillable
     * @return $this
     */
    public function fillable(array $fillable)
    {
        $this->fillable = $fillable;

        return $this;
    }

    /**
     * Get the guarded attributes for the model.
     *
     * @return array
     */
    public function getGuarded()
    {
        return $this->guarded;
    }

    /**
     * Set the guarded attributes for the model.
     *
     * @param  array  $guarded
     * @return $this
     */
    public function guard(array $guarded)
    {
        $this->guarded = $guarded;

        return $this;
    }

    /**
     * Disable all mass assignable restrictions.
     *
     * @param  bool  $state
     * @return void
     */
    public static function unguard($state = true)
    {
        static::$unguarded = $state;
    }

    /**
     * Enable the mass assignment restrictions.
     *
     * @return void
     */
    public static function reguard()
    {
        static::$unguarded = false;
    }

    /**
     * Determine if current state is "unguarded".
     *
     * @return bool
     */
    public static function isUnguarded()
    {
        return static::$unguarded;
    }

    /**
     * Run the given callable while being unguarded.
     *
     * @param  callable  $callback
     * @return mixed
     */
    public static function unguarded(callable $callback)
    {
        if (static::$unguarded) {
            return $callback();
        }

        static::unguard();

        $result = $callback();

        static::reguard();

        return $result;
    }

    /**
     * Determine if the given attribute may be mass assigned.
     *
     * @param  string  $key
     * @return bool
     */
    public function isFillable($key)
    {
        if (static::$unguarded) {
            return true;
        }

        // If the key is in the "fillable" array, we can of course assume that it's
        // a fillable attribute. Otherwise, we will check the guarded array when
        // we need to determine if the attribute is black-listed on the model.
        if (in_array($key, $this->fillable)) {
            return true;
        }

        if ($this->isGuarded($key)) {
            return false;
        }

        return empty($this->fillable) && ! Str::startsWith($key, '_');
    }

    /**
     * Determine if the given key is guarded.
     *
     * @param  string  $key
     * @return bool
     */
    public function isGuarded($key)
    {
        return in_array($key, $this->guarded) || $this->guarded == ['*'];
    }

    /**
     * Determine if the model is totally guarded.
     *
     * @return bool
     */
    public function totallyGuarded()
    {
        return count($this->fillable) == 0 && $this->guarded == ['*'];
    }

    /**
     * Remove the table name from a given key.
     *
     * @param  string  $key
     * @return string
     */
    protected function removeTableFromKey($key)
    {
        if (! Str::contains($key, '.')) {
            return $key;
        }

        return last(explode('.', $key));
    }

    /**
     * Get the relationships that are touched on save.
     *
     * @return array
     */
    public function getTouchedRelations()
    {
        return $this->touches;
    }

    /**
     * Set the relationships that are touched on save.
     *
     * @param  array  $touches
     * @return $this
     */
    public function setTouchedRelations(array $touches)
    {
        $this->touches = $touches;

        return $this;
    }

    /**
     * Get the value indicating whether the IDs are incrementing.
     *
     * @return bool
     */
    public function getIncrementing()
    {
        return $this->incrementing;
    }

    /**
     * Set whether IDs are incrementing.
     *
     * @param  bool  $value
     * @return $this
     */
    public function setIncrementing($value)
    {
        $this->incrementing = $value;

        return $this;
    }

    /**
     * Convert the model instance to JSON.
     *
     * @param  int  $options
     * @return string
     */
    public function toJson($options = 0)
    {
        return json_encode($this->jsonSerialize(), $options);
    }

    /**
     * Convert the object into something JSON serializable.
     *
     * @return array
     */
    public function jsonSerialize()
    {
        return $this->toArray();
    }

    /**
     * Convert the model instance to an array.
     *
     * @return array
     */
    public function toArray()
    {
        $attributes = $this->attributesToArray();

        return array_merge($attributes, $this->relationsToArray());
    }

    /**
     * Convert the model's attributes to an array.
     *
     * @return array
     */
    public function attributesToArray()
    {
        $attributes = $this->getArrayableAttributes();

        // If an attribute is a date, we will cast it to a string after converting it
        // to a DateTime / Carbon instance. This is so we will get some consistent
        // formatting while accessing attributes vs. arraying / JSONing a model.
        foreach ($this->getDates() as $key) {
            if (! isset($attributes[$key])) {
                continue;
            }

            $attributes[$key] = $this->serializeDate(
                $this->asDateTime($attributes[$key])
            );
        }

        $mutatedAttributes = $this->getMutatedAttributes();

        // We want to spin through all the mutated attributes for this model and call
        // the mutator for the attribute. We cache off every mutated attributes so
        // we don't have to constantly check on attributes that actually change.
        foreach ($mutatedAttributes as $key) {
            if (! array_key_exists($key, $attributes)) {
                continue;
            }

            $attributes[$key] = $this->mutateAttributeForArray(
                $key, $attributes[$key]
            );
        }

        // Next we will handle any casts that have been setup for this model and cast
        // the values to their appropriate type. If the attribute has a mutator we
        // will not perform the cast on those attributes to avoid any confusion.
        foreach ($this->getCasts() as $key => $value) {
            if (! array_key_exists($key, $attributes) ||
                in_array($key, $mutatedAttributes)) {
                continue;
            }

            $attributes[$key] = $this->castAttribute(
                $key, $attributes[$key]
            );

            if ($attributes[$key] && ($value === 'date' || $value === 'datetime')) {
                $attributes[$key] = $this->serializeDate($attributes[$key]);
            }
        }

        // Here we will grab all of the appended, calculated attributes to this model
        // as these attributes are not really in the attributes array, but are run
        // when we need to array or JSON the model for convenience to the coder.
        foreach ($this->getArrayableAppends() as $key) {
            $attributes[$key] = $this->mutateAttributeForArray($key, null);
        }

        return $attributes;
    }

    /**
     * Get an attribute array of all arrayable attributes.
     *
     * @return array
     */
    protected function getArrayableAttributes()
    {
        return $this->getArrayableItems($this->attributes);
    }

    /**
     * Get all of the appendable values that are arrayable.
     *
     * @return array
     */
    protected function getArrayableAppends()
    {
        if (! count($this->appends)) {
            return [];
        }

        return $this->getArrayableItems(
            array_combine($this->appends, $this->appends)
        );
    }

    /**
     * Get the model's relationships in array form.
     *
     * @return array
     */
    public function relationsToArray()
    {
        $attributes = [];

        foreach ($this->getArrayableRelations() as $key => $value) {
            // If the values implements the Arrayable interface we can just call this
            // toArray method on the instances which will convert both models and
            // collections to their proper array form and we'll set the values.
            if ($value instanceof Arrayable) {
                $relation = $value->toArray();
            }

            // If the value is null, we'll still go ahead and set it in this list of
            // attributes since null is used to represent empty relationships if
            // if it a has one or belongs to type relationships on the models.
            elseif (is_null($value)) {
                $relation = $value;
            }

            // If the relationships snake-casing is enabled, we will snake case this
            // key so that the relation attribute is snake cased in this returned
            // array to the developers, making this consistent with attributes.
            if (static::$snakeAttributes) {
                $key = Str::snake($key);
            }

            // If the relation value has been set, we will set it on this attributes
            // list for returning. If it was not arrayable or null, we'll not set
            // the value on the array because it is some type of invalid value.
            if (isset($relation) || is_null($value)) {
                $attributes[$key] = $relation;
            }

            unset($relation);
        }

        return $attributes;
    }

    /**
     * Get an attribute array of all arrayable relations.
     *
     * @return array
     */
    protected function getArrayableRelations()
    {
        return $this->getArrayableItems($this->relations);
    }

    /**
     * Get an attribute array of all arrayable values.
     *
     * @param  array  $values
     * @return array
     */
    protected function getArrayableItems(array $values)
    {
        if (count($this->getVisible()) > 0) {
            return array_intersect_key($values, array_flip($this->getVisible()));
        }

        return array_diff_key($values, array_flip($this->getHidden()));
    }

    /**
     * Get an attribute from the model.
     *
     * @param  string  $key
     * @return mixed
     */
    public function getAttribute($key)
    {
        if (array_key_exists($key, $this->attributes) || $this->hasGetMutator($key)) {
            return $this->getAttributeValue($key);
        }

        return $this->getRelationValue($key);
    }

    /**
     * Get a plain attribute (not a relationship).
     *
     * @param  string  $key
     * @return mixed
     */
    public function getAttributeValue($key)
    {
        $value = $this->getAttributeFromArray($key);

        // If the attribute has a get mutator, we will call that then return what
        // it returns as the value, which is useful for transforming values on
        // retrieval from the model to a form that is more useful for usage.
        if ($this->hasGetMutator($key)) {
            return $this->mutateAttribute($key, $value);
        }

        // If the attribute exists within the cast array, we will convert it to
        // an appropriate native PHP type dependant upon the associated value
        // given with the key in the pair. Dayle made this comment line up.
        if ($this->hasCast($key)) {
            $value = $this->castAttribute($key, $value);
        }

        // If the attribute is listed as a date, we will convert it to a DateTime
        // instance on retrieval, which makes it quite convenient to work with
        // date fields without having to create a mutator for each property.
        elseif (in_array($key, $this->getDates())) {
            if (! is_null($value)) {
                return $this->asDateTime($value);
            }
        }

        return $value;
    }

    /**
     * Get a relationship.
     *
     * @param  string  $key
     * @return mixed
     */
    public function getRelationValue($key)
    {
        // If the key already exists in the relationships array, it just means the
        // relationship has already been loaded, so we'll just return it out of
        // here because there is no need to query within the relations twice.
        if ($this->relationLoaded($key)) {
            return $this->relations[$key];
        }

        // If the "attribute" exists as a method on the model, we will just assume
        // it is a relationship and will load and return results from the query
        // and hydrate the relationship's value on the "relationships" array.
        if (method_exists($this, $key)) {
            return $this->getRelationshipFromMethod($key);
        }
    }

    /**
     * Get an attribute from the $attributes array.
     *
     * @param  string  $key
     * @return mixed
     */
    protected function getAttributeFromArray($key)
    {
        if (array_key_exists($key, $this->attributes)) {
            return $this->attributes[$key];
        }
    }

    /**
     * Get a relationship value from a method.
     *
     * @param  string  $method
     * @return mixed
     *
     * @throws \LogicException
     */
    protected function getRelationshipFromMethod($method)
    {
        $relations = $this->$method();

        if (! $relations instanceof Relation) {
            throw new LogicException('Relationship method must return an object of type '
                .'Illuminate\Database\Eloquent\Relations\Relation');
        }

        return $this->relations[$method] = $relations->getResults();
    }

    /**
     * Determine if a get mutator exists for an attribute.
     *
     * @param  string  $key
     * @return bool
     */
    public function hasGetMutator($key)
    {
        return method_exists($this, 'get'.Str::studly($key).'Attribute');
    }

    /**
     * Get the value of an attribute using its mutator.
     *
     * @param  string  $key
     * @param  mixed  $value
     * @return mixed
     */
    protected function mutateAttribute($key, $value)
    {
        return $this->{'get'.Str::studly($key).'Attribute'}($value);
    }

    /**
     * Get the value of an attribute using its mutator for array conversion.
     *
     * @param  string  $key
     * @param  mixed  $value
     * @return mixed
     */
    protected function mutateAttributeForArray($key, $value)
    {
        $value = $this->mutateAttribute($key, $value);

        return $value instanceof Arrayable ? $value->toArray() : $value;
    }

    /**
     * Determine whether an attribute should be casted to a native type.
     *
     * @param  string  $key
     * @param  array|string|null  $types
     * @return bool
     */
    protected function hasCast($key, $types = null)
    {
<<<<<<< HEAD
        if (array_key_exists($key, $this->casts)) {
            return $types ? in_array($this->getCastType($key), (array) $types, true) : true;
        }

        return false;
=======
        return array_key_exists($key, $this->getCasts());
    }

    /**
     * Get the casts array.
     *
     * @return array
     */
    protected function getCasts()
    {
        if ($this->incrementing) {
            return array_merge([
                $this->getKeyName() => 'int',
            ], $this->casts);
        }

        return $this->casts;
>>>>>>> 1448fd34
    }

    /**
     * Determine whether a value is Date / DateTime castable for inbound manipulation.
     *
     * @param  string  $key
     * @return bool
     */
    protected function isDateCastable($key)
    {
        return $this->hasCast($key, ['date', 'datetime']);
    }

    /**
     * Determine whether a value is JSON castable for inbound manipulation.
     *
     * @param  string  $key
     * @return bool
     */
    protected function isJsonCastable($key)
    {
        return $this->hasCast($key, ['array', 'json', 'object', 'collection']);
    }

    /**
     * Get the type of cast for a model attribute.
     *
     * @param  string  $key
     * @return string
     */
    protected function getCastType($key)
    {
        return trim(strtolower($this->getCasts()[$key]));
    }

    /**
     * Cast an attribute to a native PHP type.
     *
     * @param  string  $key
     * @param  mixed  $value
     * @return mixed
     */
    protected function castAttribute($key, $value)
    {
        if (is_null($value)) {
            return $value;
        }

        switch ($this->getCastType($key)) {
            case 'int':
            case 'integer':
                return (int) $value;
            case 'real':
            case 'float':
            case 'double':
                return (float) $value;
            case 'string':
                return (string) $value;
            case 'bool':
            case 'boolean':
                return (bool) $value;
            case 'object':
                return $this->fromJson($value, true);
            case 'array':
            case 'json':
                return $this->fromJson($value);
            case 'collection':
                return new BaseCollection($this->fromJson($value));
            case 'date':
            case 'datetime':
                return $this->asDateTime($value);
            case 'timestamp':
                return $this->asTimeStamp($value);
            default:
                return $value;
        }
    }

    /**
     * Set a given attribute on the model.
     *
     * @param  string  $key
     * @param  mixed  $value
     * @return $this
     */
    public function setAttribute($key, $value)
    {
        // First we will check for the presence of a mutator for the set operation
        // which simply lets the developers tweak the attribute as it is set on
        // the model, such as "json_encoding" an listing of data for storage.
        if ($this->hasSetMutator($key)) {
            $method = 'set'.Str::studly($key).'Attribute';

            return $this->{$method}($value);
        }

        // If an attribute is listed as a "date", we'll convert it from a DateTime
        // instance into a form proper for storage on the database tables using
        // the connection grammar's date format. We will auto set the values.
        elseif ($value && (in_array($key, $this->getDates()) || $this->isDateCastable($key))) {
            $value = $this->fromDateTime($value);
        }

        if ($this->isJsonCastable($key) && ! is_null($value)) {
            $value = $this->asJson($value);
        }

        $this->attributes[$key] = $value;

        return $this;
    }

    /**
     * Determine if a set mutator exists for an attribute.
     *
     * @param  string  $key
     * @return bool
     */
    public function hasSetMutator($key)
    {
        return method_exists($this, 'set'.Str::studly($key).'Attribute');
    }

    /**
     * Get the attributes that should be converted to dates.
     *
     * @return array
     */
    public function getDates()
    {
        $defaults = [static::CREATED_AT, static::UPDATED_AT];

        return $this->timestamps ? array_merge($this->dates, $defaults) : $this->dates;
    }

    /**
     * Convert a DateTime to a storable string.
     *
     * @param  \DateTime|int  $value
     * @return string
     */
    public function fromDateTime($value)
    {
        $format = $this->getDateFormat();

        $value = $this->asDateTime($value);

        return $value->format($format);
    }

    /**
     * Return a timestamp as DateTime object.
     *
     * @param  mixed  $value
     * @return \Carbon\Carbon
     */
    protected function asDateTime($value)
    {
        // If this value is already a Carbon instance, we shall just return it as is.
        // This prevents us having to reinstantiate a Carbon instance when we know
        // it already is one, which wouldn't be fulfilled by the DateTime check.
        if ($value instanceof Carbon) {
            return $value;
        }

        // If the value is already a DateTime instance, we will just skip the rest of
        // these checks since they will be a waste of time, and hinder performance
        // when checking the field. We will just return the DateTime right away.
        if ($value instanceof DateTime) {
            return Carbon::instance($value);
        }

        // If this value is an integer, we will assume it is a UNIX timestamp's value
        // and format a Carbon object from this timestamp. This allows flexibility
        // when defining your date fields as they might be UNIX timestamps here.
        if (is_numeric($value)) {
            return Carbon::createFromTimestamp($value);
        }

        // If the value is in simply year, month, day format, we will instantiate the
        // Carbon instances from that format. Again, this provides for simple date
        // fields on the database, while still supporting Carbonized conversion.
        if (preg_match('/^(\d{4})-(\d{2})-(\d{2})$/', $value)) {
            return Carbon::createFromFormat('Y-m-d', $value)->startOfDay();
        }

        // Finally, we will just assume this date is in the format used by default on
        // the database connection and use that format to create the Carbon object
        // that is returned back out to the developers after we convert it here.
        return Carbon::createFromFormat($this->getDateFormat(), $value);
    }

    /**
     * Return a timestamp as unix timestamp.
     *
     * @param  mixed  $value
     * @return int
     */
    protected function asTimeStamp($value)
    {
        return (int) $this->asDateTime($value)->timestamp;
    }

    /**
     * Prepare a date for array / JSON serialization.
     *
     * @param  \DateTime  $date
     * @return string
     */
    protected function serializeDate(DateTime $date)
    {
        return $date->format($this->getDateFormat());
    }

    /**
     * Get the format for database stored dates.
     *
     * @return string
     */
    protected function getDateFormat()
    {
        return $this->dateFormat ?: $this->getConnection()->getQueryGrammar()->getDateFormat();
    }

    /**
     * Set the date format used by the model.
     *
     * @param  string  $format
     * @return $this
     */
    public function setDateFormat($format)
    {
        $this->dateFormat = $format;

        return $this;
    }

    /**
     * Encode the given value as JSON.
     *
     * @param  mixed  $value
     * @return string
     */
    protected function asJson($value)
    {
        return json_encode($value);
    }

    /**
     * Decode the given JSON back into an array or object.
     *
     * @param  string  $value
     * @param  bool  $asObject
     * @return mixed
     */
    public function fromJson($value, $asObject = false)
    {
        return json_decode($value, ! $asObject);
    }

    /**
     * Clone the model into a new, non-existing instance.
     *
     * @param  array|null  $except
     * @return \Illuminate\Database\Eloquent\Model
     */
    public function replicate(array $except = null)
    {
        $except = $except ?: [
            $this->getKeyName(),
            $this->getCreatedAtColumn(),
            $this->getUpdatedAtColumn(),
        ];

        $attributes = Arr::except($this->attributes, $except);

        with($instance = new static)->setRawAttributes($attributes);

        return $instance->setRelations($this->relations);
    }

    /**
     * Get all of the current attributes on the model.
     *
     * @return array
     */
    public function getAttributes()
    {
        return $this->attributes;
    }

    /**
     * Set the array of model attributes. No checking is done.
     *
     * @param  array  $attributes
     * @param  bool  $sync
     * @return $this
     */
    public function setRawAttributes(array $attributes, $sync = false)
    {
        $this->attributes = $attributes;

        if ($sync) {
            $this->syncOriginal();
        }

        return $this;
    }

    /**
     * Get the model's original attribute values.
     *
     * @param  string|null  $key
     * @param  mixed  $default
     * @return array
     */
    public function getOriginal($key = null, $default = null)
    {
        return Arr::get($this->original, $key, $default);
    }

    /**
     * Sync the original attributes with the current.
     *
     * @return $this
     */
    public function syncOriginal()
    {
        $this->original = $this->attributes;

        return $this;
    }

    /**
     * Sync a single original attribute with its current value.
     *
     * @param  string  $attribute
     * @return $this
     */
    public function syncOriginalAttribute($attribute)
    {
        $this->original[$attribute] = $this->attributes[$attribute];

        return $this;
    }

    /**
     * Determine if the model or given attribute(s) have been modified.
     *
     * @param  array|string|null  $attributes
     * @return bool
     */
    public function isDirty($attributes = null)
    {
        $dirty = $this->getDirty();

        if (is_null($attributes)) {
            return count($dirty) > 0;
        }

        if (! is_array($attributes)) {
            $attributes = func_get_args();
        }

        foreach ($attributes as $attribute) {
            if (array_key_exists($attribute, $dirty)) {
                return true;
            }
        }

        return false;
    }

    /**
     * Get the attributes that have been changed since last sync.
     *
     * @return array
     */
    public function getDirty()
    {
        $dirty = [];

        foreach ($this->attributes as $key => $value) {
            if (! array_key_exists($key, $this->original)) {
                $dirty[$key] = $value;
            } elseif ($value !== $this->original[$key] &&
                                 ! $this->originalIsNumericallyEquivalent($key)) {
                $dirty[$key] = $value;
            }
        }

        return $dirty;
    }

    /**
     * Determine if the new and old values for a given key are numerically equivalent.
     *
     * @param  string  $key
     * @return bool
     */
    protected function originalIsNumericallyEquivalent($key)
    {
        $current = $this->attributes[$key];

        $original = $this->original[$key];

        return is_numeric($current) && is_numeric($original) && strcmp((string) $current, (string) $original) === 0;
    }

    /**
     * Get all the loaded relations for the instance.
     *
     * @return array
     */
    public function getRelations()
    {
        return $this->relations;
    }

    /**
     * Get a specified relationship.
     *
     * @param  string  $relation
     * @return mixed
     */
    public function getRelation($relation)
    {
        return $this->relations[$relation];
    }

    /**
     * Determine if the given relation is loaded.
     *
     * @param  string  $key
     * @return bool
     */
    public function relationLoaded($key)
    {
        return array_key_exists($key, $this->relations);
    }

    /**
     * Set the specific relationship in the model.
     *
     * @param  string  $relation
     * @param  mixed  $value
     * @return $this
     */
    public function setRelation($relation, $value)
    {
        $this->relations[$relation] = $value;

        return $this;
    }

    /**
     * Set the entire relations array on the model.
     *
     * @param  array  $relations
     * @return $this
     */
    public function setRelations(array $relations)
    {
        $this->relations = $relations;

        return $this;
    }

    /**
     * Get the database connection for the model.
     *
     * @return \Illuminate\Database\Connection
     */
    public function getConnection()
    {
        return static::resolveConnection($this->connection);
    }

    /**
     * Get the current connection name for the model.
     *
     * @return string
     */
    public function getConnectionName()
    {
        return $this->connection;
    }

    /**
     * Set the connection associated with the model.
     *
     * @param  string  $name
     * @return $this
     */
    public function setConnection($name)
    {
        $this->connection = $name;

        return $this;
    }

    /**
     * Resolve a connection instance.
     *
     * @param  string|null  $connection
     * @return \Illuminate\Database\Connection
     */
    public static function resolveConnection($connection = null)
    {
        return static::$resolver->connection($connection);
    }

    /**
     * Get the connection resolver instance.
     *
     * @return \Illuminate\Database\ConnectionResolverInterface
     */
    public static function getConnectionResolver()
    {
        return static::$resolver;
    }

    /**
     * Set the connection resolver instance.
     *
     * @param  \Illuminate\Database\ConnectionResolverInterface  $resolver
     * @return void
     */
    public static function setConnectionResolver(Resolver $resolver)
    {
        static::$resolver = $resolver;
    }

    /**
     * Unset the connection resolver for models.
     *
     * @return void
     */
    public static function unsetConnectionResolver()
    {
        static::$resolver = null;
    }

    /**
     * Get the event dispatcher instance.
     *
     * @return \Illuminate\Contracts\Events\Dispatcher
     */
    public static function getEventDispatcher()
    {
        return static::$dispatcher;
    }

    /**
     * Set the event dispatcher instance.
     *
     * @param  \Illuminate\Contracts\Events\Dispatcher  $dispatcher
     * @return void
     */
    public static function setEventDispatcher(Dispatcher $dispatcher)
    {
        static::$dispatcher = $dispatcher;
    }

    /**
     * Unset the event dispatcher for models.
     *
     * @return void
     */
    public static function unsetEventDispatcher()
    {
        static::$dispatcher = null;
    }

    /**
     * Get the mutated attributes for a given instance.
     *
     * @return array
     */
    public function getMutatedAttributes()
    {
        $class = get_class($this);

        if (! isset(static::$mutatorCache[$class])) {
            static::cacheMutatedAttributes($class);
        }

        return static::$mutatorCache[$class];
    }

    /**
     * Extract and cache all the mutated attributes of a class.
     *
     * @param  string  $class
     * @return void
     */
    public static function cacheMutatedAttributes($class)
    {
        $mutatedAttributes = [];

        // Here we will extract all of the mutated attributes so that we can quickly
        // spin through them after we export models to their array form, which we
        // need to be fast. This'll let us know the attributes that can mutate.
        if (preg_match_all('/(?<=^|;)get([^;]+?)Attribute(;|$)/', implode(';', get_class_methods($class)), $matches)) {
            foreach ($matches[1] as $match) {
                if (static::$snakeAttributes) {
                    $match = Str::snake($match);
                }

                $mutatedAttributes[] = lcfirst($match);
            }
        }

        static::$mutatorCache[$class] = $mutatedAttributes;
    }

    /**
     * Dynamically retrieve attributes on the model.
     *
     * @param  string  $key
     * @return mixed
     */
    public function __get($key)
    {
        return $this->getAttribute($key);
    }

    /**
     * Dynamically set attributes on the model.
     *
     * @param  string  $key
     * @param  mixed  $value
     * @return void
     */
    public function __set($key, $value)
    {
        $this->setAttribute($key, $value);
    }

    /**
     * Determine if the given attribute exists.
     *
     * @param  mixed  $offset
     * @return bool
     */
    public function offsetExists($offset)
    {
        return isset($this->$offset);
    }

    /**
     * Get the value for a given offset.
     *
     * @param  mixed  $offset
     * @return mixed
     */
    public function offsetGet($offset)
    {
        return $this->$offset;
    }

    /**
     * Set the value for a given offset.
     *
     * @param  mixed  $offset
     * @param  mixed  $value
     * @return void
     */
    public function offsetSet($offset, $value)
    {
        $this->$offset = $value;
    }

    /**
     * Unset the value for a given offset.
     *
     * @param  mixed  $offset
     * @return void
     */
    public function offsetUnset($offset)
    {
        unset($this->$offset);
    }

    /**
     * Determine if an attribute exists on the model.
     *
     * @param  string  $key
     * @return bool
     */
    public function __isset($key)
    {
        return (isset($this->attributes[$key]) || isset($this->relations[$key])) ||
                ($this->hasGetMutator($key) && ! is_null($this->getAttributeValue($key)));
    }

    /**
     * Unset an attribute on the model.
     *
     * @param  string  $key
     * @return void
     */
    public function __unset($key)
    {
        unset($this->attributes[$key], $this->relations[$key]);
    }

    /**
     * Handle dynamic method calls into the model.
     *
     * @param  string  $method
     * @param  array  $parameters
     * @return mixed
     */
    public function __call($method, $parameters)
    {
        if (in_array($method, ['increment', 'decrement'])) {
            return call_user_func_array([$this, $method], $parameters);
        }

        $query = $this->newQuery();

        return call_user_func_array([$query, $method], $parameters);
    }

    /**
     * Handle dynamic static method calls into the method.
     *
     * @param  string  $method
     * @param  array  $parameters
     * @return mixed
     */
    public static function __callStatic($method, $parameters)
    {
        $instance = new static;

        return call_user_func_array([$instance, $method], $parameters);
    }

    /**
     * Convert the model to its string representation.
     *
     * @return string
     */
    public function __toString()
    {
        return $this->toJson();
    }

    /**
     * When a model is being unserialized, check if it needs to be booted.
     *
     * @return void
     */
    public function __wakeup()
    {
        $this->bootIfNotBooted();
    }
}<|MERGE_RESOLUTION|>--- conflicted
+++ resolved
@@ -2786,14 +2786,11 @@
      */
     protected function hasCast($key, $types = null)
     {
-<<<<<<< HEAD
-        if (array_key_exists($key, $this->casts)) {
+        if (array_key_exists($key, $this->getCasts())) {
             return $types ? in_array($this->getCastType($key), (array) $types, true) : true;
         }
 
         return false;
-=======
-        return array_key_exists($key, $this->getCasts());
     }
 
     /**
@@ -2810,7 +2807,6 @@
         }
 
         return $this->casts;
->>>>>>> 1448fd34
     }
 
     /**
