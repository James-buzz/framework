<?php namespace Illuminate\Database\Query;

use Closure;
use BadMethodCallException;
use InvalidArgumentException;
use Illuminate\Support\Collection;
use Illuminate\Pagination\Paginator;
use Illuminate\Database\ConnectionInterface;
use Illuminate\Database\Query\Grammars\Grammar;
use Illuminate\Pagination\LengthAwarePaginator;
use Illuminate\Database\Query\Processors\Processor;

class Builder {

	/**
	 * The database connection instance.
	 *
	 * @var \Illuminate\Database\Connection
	 */
	protected $connection;

	/**
	 * The database query grammar instance.
	 *
	 * @var \Illuminate\Database\Query\Grammars\Grammar
	 */
	protected $grammar;

	/**
	 * The database query post processor instance.
	 *
	 * @var \Illuminate\Database\Query\Processors\Processor
	 */
	protected $processor;

	/**
	 * The current query value bindings.
	 *
	 * @var array
	 */
	protected $bindings = array(
		'select' => [],
		'join'   => [],
		'where'  => [],
		'having' => [],
		'order'  => [],
	);

	/**
	 * An aggregate function and column to be run.
	 *
	 * @var array
	 */
	public $aggregate;

	/**
	 * The columns that should be returned.
	 *
	 * @var array
	 */
	public $columns;

	/**
	 * Indicates if the query returns distinct results.
	 *
	 * @var bool
	 */
	public $distinct = false;

	/**
	 * The table which the query is targeting.
	 *
	 * @var string
	 */
	public $from;

	/**
	 * The table joins for the query.
	 *
	 * @var array
	 */
	public $joins;

	/**
	 * The where constraints for the query.
	 *
	 * @var array
	 */
	public $wheres;

	/**
	 * The groupings for the query.
	 *
	 * @var array
	 */
	public $groups;

	/**
	 * The having constraints for the query.
	 *
	 * @var array
	 */
	public $havings;

	/**
	 * The orderings for the query.
	 *
	 * @var array
	 */
	public $orders;

	/**
	 * The maximum number of records to return.
	 *
	 * @var int
	 */
	public $limit;

	/**
	 * The number of records to skip.
	 *
	 * @var int
	 */
	public $offset;

	/**
	 * The query union statements.
	 *
	 * @var array
	 */
	public $unions;

	/**
	 * The maximum number of union records to return.
	 *
	 * @var int
	 */
	public $unionLimit;

	/**
	 * The number of union records to skip.
	 *
	 * @var int
	 */
	public $unionOffset;

	/**
	 * The orderings for the union query.
	 *
	 * @var array
	 */
	public $unionOrders;

	/**
	 * Indicates whether row locking is being used.
	 *
	 * @var string|bool
	 */
	public $lock;

	/**
	 * The field backups currently in use.
	 *
	 * @var array
	 */
	protected $backups = [];

	/**
	 * All of the available clause operators.
	 *
	 * @var array
	 */
	protected $operators = array(
		'=', '<', '>', '<=', '>=', '<>', '!=',
		'like', 'not like', 'between', 'ilike',
		'&', '|', '^', '<<', '>>',
		'rlike', 'regexp', 'not regexp',
		'~', '~*', '!~', '!~*',
	);

	/**
	 * Whether use write pdo for select.
	 *
	 * @var bool
	 */
	protected $useWritePdo = false;

	/**
	 * Create a new query builder instance.
	 *
	 * @param  \Illuminate\Database\ConnectionInterface  $connection
	 * @param  \Illuminate\Database\Query\Grammars\Grammar  $grammar
	 * @param  \Illuminate\Database\Query\Processors\Processor  $processor
	 * @return void
	 */
	public function __construct(ConnectionInterface $connection,
                                Grammar $grammar,
                                Processor $processor)
	{
		$this->grammar = $grammar;
		$this->processor = $processor;
		$this->connection = $connection;
	}

	/**
	 * Set the columns to be selected.
	 *
	 * @param  array  $columns
	 * @return $this
	 */
	public function select($columns = array('*'))
	{
		$this->columns = is_array($columns) ? $columns : func_get_args();

		return $this;
	}

	/**
	 * Add a new "raw" select expression to the query.
	 *
	 * @param  string  $expression
	 * @param  array   $bindings
	 * @return \Illuminate\Database\Query\Builder|static
	 */
	public function selectRaw($expression, array $bindings = array())
	{
		$this->addSelect(new Expression($expression));

		if ($bindings)
		{
			$this->addBinding($bindings, 'select');
		}

		return $this;
	}

	/**
	 * Add a subselect expression to the query.
	 *
	 * @param  \Closure|\Illuminate\Database\Query\Builder|string $query
	 * @param  string  $as
	 * @return \Illuminate\Database\Query\Builder|static
	 */
	public function selectSub($query, $as)
	{
		if ($query instanceof Closure)
		{
			$callback = $query;

			$callback($query = $this->newQuery());
		}

		if ($query instanceof Builder)
		{
			$bindings = $query->getBindings();

			$query = $query->toSql();
		}
		elseif (is_string($query))
		{
			$bindings = [];
		}
		else
		{
			throw new InvalidArgumentException;
		}

		return $this->selectRaw('('.$query.') as '.$this->grammar->wrap($as), $bindings);
	}

	/**
	 * Add a new select column to the query.
	 *
	 * @param  mixed  $column
	 * @return $this
	 */
	public function addSelect($column)
	{
		$column = is_array($column) ? $column : func_get_args();

		$this->columns = array_merge((array) $this->columns, $column);

		return $this;
	}

	/**
	 * Force the query to only return distinct results.
	 *
	 * @return $this
	 */
	public function distinct()
	{
		$this->distinct = true;

		return $this;
	}

	/**
	 * Set the table which the query is targeting.
	 *
	 * @param  string  $table
	 * @return $this
	 */
	public function from($table)
	{
		$this->from = $table;

		return $this;
	}

	/**
	 * Add a join clause to the query.
	 *
	 * @param  string  $table
	 * @param  string  $one
	 * @param  string  $operator
	 * @param  string  $two
	 * @param  string  $type
	 * @param  bool    $where
	 * @return $this
	 */
	public function join($table, $one, $operator = null, $two = null, $type = 'inner', $where = false)
	{
		// If the first "column" of the join is really a Closure instance the developer
		// is trying to build a join with a complex "on" clause containing more than
		// one condition, so we'll add the join and call a Closure with the query.
		if ($one instanceof Closure)
		{
			$this->joins[] = new JoinClause($type, $table);

			call_user_func($one, end($this->joins));
		}

		// If the column is simply a string, we can assume the join simply has a basic
		// "on" clause with a single condition. So we will just build the join with
		// this simple join clauses attached to it. There is not a join callback.
		else
		{
			$join = new JoinClause($type, $table);

			$this->joins[] = $join->on(
				$one, $operator, $two, 'and', $where
			);
		}

		return $this;
	}

	/**
	 * Add a "join where" clause to the query.
	 *
	 * @param  string  $table
	 * @param  string  $one
	 * @param  string  $operator
	 * @param  string  $two
	 * @param  string  $type
	 * @return \Illuminate\Database\Query\Builder|static
	 */
	public function joinWhere($table, $one, $operator, $two, $type = 'inner')
	{
		return $this->join($table, $one, $operator, $two, $type, true);
	}

	/**
	 * Add a left join to the query.
	 *
	 * @param  string  $table
	 * @param  string  $first
	 * @param  string  $operator
	 * @param  string  $second
	 * @return \Illuminate\Database\Query\Builder|static
	 */
	public function leftJoin($table, $first, $operator = null, $second = null)
	{
		return $this->join($table, $first, $operator, $second, 'left');
	}

	/**
	 * Add a "join where" clause to the query.
	 *
	 * @param  string  $table
	 * @param  string  $one
	 * @param  string  $operator
	 * @param  string  $two
	 * @return \Illuminate\Database\Query\Builder|static
	 */
	public function leftJoinWhere($table, $one, $operator, $two)
	{
		return $this->joinWhere($table, $one, $operator, $two, 'left');
	}

	/**
	 * Add a right join to the query.
	 *
	 * @param  string  $table
	 * @param  string  $first
	 * @param  string  $operator
	 * @param  string  $second
	 * @return \Illuminate\Database\Query\Builder|static
	 */
	public function rightJoin($table, $first, $operator = null, $second = null)
	{
		return $this->join($table, $first, $operator, $second, 'right');
	}

	/**
	 * Add a "right join where" clause to the query.
	 *
	 * @param  string  $table
	 * @param  string  $one
	 * @param  string  $operator
	 * @param  string  $two
	 * @return \Illuminate\Database\Query\Builder|static
	 */
	public function rightJoinWhere($table, $one, $operator, $two)
	{
		return $this->joinWhere($table, $one, $operator, $two, 'right');
	}

	/**
	 * Add a basic where clause to the query.
	 *
	 * @param  string  $column
	 * @param  string  $operator
	 * @param  mixed   $value
	 * @param  string  $boolean
	 * @return $this
	 *
	 * @throws \InvalidArgumentException
	 */
	public function where($column, $operator = null, $value = null, $boolean = 'and')
	{
		// If the column is an array, we will assume it is an array of key-value pairs
		// and can add them each as a where clause. We will maintain the boolean we
		// received when the method was called and pass it into the nested where.
		if (is_array($column))
		{
			return $this->whereNested(function($query) use ($column)
			{
				foreach ($column as $key => $value)
				{
					$query->where($key, '=', $value);
				}
			}, $boolean);
		}

		// Here we will make some assumptions about the operator. If only 2 values are
		// passed to the method, we will assume that the operator is an equals sign
		// and keep going. Otherwise, we'll require the operator to be passed in.
		if (func_num_args() == 2)
		{
			list($value, $operator) = array($operator, '=');
		}
		elseif ($this->invalidOperatorAndValue($operator, $value))
		{
			throw new InvalidArgumentException("Value must be provided.");
		}

		// If the columns is actually a Closure instance, we will assume the developer
		// wants to begin a nested where statement which is wrapped in parenthesis.
		// We'll add that Closure to the query then return back out immediately.
		if ($column instanceof Closure)
		{
			return $this->whereNested($column, $boolean);
		}

		// If the given operator is not found in the list of valid operators we will
		// assume that the developer is just short-cutting the '=' operators and
		// we will set the operators to '=' and set the values appropriately.
		if ( ! in_array(strtolower($operator), $this->operators, true))
		{
			list($value, $operator) = array($operator, '=');
		}

		// If the value is a Closure, it means the developer is performing an entire
		// sub-select within the query and we will need to compile the sub-select
		// within the where clause to get the appropriate query record results.
		if ($value instanceof Closure)
		{
			return $this->whereSub($column, $operator, $value, $boolean);
		}

		// If the value is "null", we will just assume the developer wants to add a
		// where null clause to the query. So, we will allow a short-cut here to
		// that method for convenience so the developer doesn't have to check.
		if (is_null($value))
		{
			return $this->whereNull($column, $boolean, $operator != '=');
		}

		// Now that we are working with just a simple query we can put the elements
		// in our array and add the query binding to our array of bindings that
		// will be bound to each SQL statements when it is finally executed.
		$type = 'Basic';

		$this->wheres[] = compact('type', 'column', 'operator', 'value', 'boolean');

		if ( ! $value instanceof Expression)
		{
			$this->addBinding($value, 'where');
		}

		return $this;
	}

	/**
	 * Add an "or where" clause to the query.
	 *
	 * @param  string  $column
	 * @param  string  $operator
	 * @param  mixed   $value
	 * @return \Illuminate\Database\Query\Builder|static
	 */
	public function orWhere($column, $operator = null, $value = null)
	{
		return $this->where($column, $operator, $value, 'or');
	}

	/**
	 * Determine if the given operator and value combination is legal.
	 *
	 * @param  string  $operator
	 * @param  mixed  $value
	 * @return bool
	 */
	protected function invalidOperatorAndValue($operator, $value)
	{
		$isOperator = in_array($operator, $this->operators);

		return ($isOperator && $operator != '=' && is_null($value));
	}

	/**
	 * Add a raw where clause to the query.
	 *
	 * @param  string  $sql
	 * @param  array   $bindings
	 * @param  string  $boolean
	 * @return $this
	 */
	public function whereRaw($sql, array $bindings = array(), $boolean = 'and')
	{
		$type = 'raw';

		$this->wheres[] = compact('type', 'sql', 'boolean');

		$this->addBinding($bindings, 'where');

		return $this;
	}

	/**
	 * Add a raw or where clause to the query.
	 *
	 * @param  string  $sql
	 * @param  array   $bindings
	 * @return \Illuminate\Database\Query\Builder|static
	 */
	public function orWhereRaw($sql, array $bindings = array())
	{
		return $this->whereRaw($sql, $bindings, 'or');
	}

	/**
	 * Add a where between statement to the query.
	 *
	 * @param  string  $column
	 * @param  array   $values
	 * @param  string  $boolean
	 * @param  bool  $not
	 * @return $this
	 */
	public function whereBetween($column, array $values, $boolean = 'and', $not = false)
	{
		$type = 'between';

		$this->wheres[] = compact('column', 'type', 'boolean', 'not');

		$this->addBinding($values, 'where');

		return $this;
	}

	/**
	 * Add an or where between statement to the query.
	 *
	 * @param  string  $column
	 * @param  array   $values
	 * @return \Illuminate\Database\Query\Builder|static
	 */
	public function orWhereBetween($column, array $values)
	{
		return $this->whereBetween($column, $values, 'or');
	}

	/**
	 * Add a where not between statement to the query.
	 *
	 * @param  string  $column
	 * @param  array   $values
	 * @param  string  $boolean
	 * @return \Illuminate\Database\Query\Builder|static
	 */
	public function whereNotBetween($column, array $values, $boolean = 'and')
	{
		return $this->whereBetween($column, $values, $boolean, true);
	}

	/**
	 * Add an or where not between statement to the query.
	 *
	 * @param  string  $column
	 * @param  array   $values
	 * @return \Illuminate\Database\Query\Builder|static
	 */
	public function orWhereNotBetween($column, array $values)
	{
		return $this->whereNotBetween($column, $values, 'or');
	}

	/**
	 * Add a nested where statement to the query.
	 *
	 * @param  \Closure $callback
	 * @param  string   $boolean
	 * @return \Illuminate\Database\Query\Builder|static
	 */
	public function whereNested(Closure $callback, $boolean = 'and')
	{
		// To handle nested queries we'll actually create a brand new query instance
		// and pass it off to the Closure that we have. The Closure can simply do
		// do whatever it wants to a query then we will store it for compiling.
		$query = $this->newQuery();

		$query->from($this->from);

		call_user_func($callback, $query);

		return $this->addNestedWhereQuery($query, $boolean);
	}

	/**
	 * Add another query builder as a nested where to the query builder.
	 *
	 * @param  \Illuminate\Database\Query\Builder|static $query
	 * @param  string  $boolean
	 * @return $this
	 */
	public function addNestedWhereQuery($query, $boolean = 'and')
	{
		if (count($query->wheres))
		{
			$type = 'Nested';

			$this->wheres[] = compact('type', 'query', 'boolean');

			$this->mergeBindings($query);
		}

		return $this;
	}

	/**
	 * Add a full sub-select to the query.
	 *
	 * @param  string   $column
	 * @param  string   $operator
	 * @param  \Closure $callback
	 * @param  string   $boolean
	 * @return $this
	 */
	protected function whereSub($column, $operator, Closure $callback, $boolean)
	{
		$type = 'Sub';

		$query = $this->newQuery();

		// Once we have the query instance we can simply execute it so it can add all
		// of the sub-select's conditions to itself, and then we can cache it off
		// in the array of where clauses for the "main" parent query instance.
		call_user_func($callback, $query);

		$this->wheres[] = compact('type', 'column', 'operator', 'query', 'boolean');

		$this->mergeBindings($query);

		return $this;
	}

	/**
	 * Add an exists clause to the query.
	 *
	 * @param  \Closure $callback
	 * @param  string   $boolean
	 * @param  bool     $not
	 * @return $this
	 */
	public function whereExists(Closure $callback, $boolean = 'and', $not = false)
	{
		$type = $not ? 'NotExists' : 'Exists';

		$query = $this->newQuery();

		// Similar to the sub-select clause, we will create a new query instance so
		// the developer may cleanly specify the entire exists query and we will
		// compile the whole thing in the grammar and insert it into the SQL.
		call_user_func($callback, $query);

		$this->wheres[] = compact('type', 'operator', 'query', 'boolean');

		$this->mergeBindings($query);

		return $this;
	}

	/**
	 * Add an or exists clause to the query.
	 *
	 * @param  \Closure $callback
	 * @param  bool     $not
	 * @return \Illuminate\Database\Query\Builder|static
	 */
	public function orWhereExists(Closure $callback, $not = false)
	{
		return $this->whereExists($callback, 'or', $not);
	}

	/**
	 * Add a where not exists clause to the query.
	 *
	 * @param  \Closure $callback
	 * @param  string   $boolean
	 * @return \Illuminate\Database\Query\Builder|static
	 */
	public function whereNotExists(Closure $callback, $boolean = 'and')
	{
		return $this->whereExists($callback, $boolean, true);
	}

	/**
	 * Add a where not exists clause to the query.
	 *
	 * @param  \Closure  $callback
	 * @return \Illuminate\Database\Query\Builder|static
	 */
	public function orWhereNotExists(Closure $callback)
	{
		return $this->orWhereExists($callback, true);
	}

	/**
	 * Add a "where in" clause to the query.
	 *
	 * @param  string  $column
	 * @param  mixed   $values
	 * @param  string  $boolean
	 * @param  bool    $not
	 * @return $this
	 */
	public function whereIn($column, $values, $boolean = 'and', $not = false)
	{
		$type = $not ? 'NotIn' : 'In';

		// If the value of the where in clause is actually a Closure, we will assume that
		// the developer is using a full sub-select for this "in" statement, and will
		// execute those Closures, then we can re-construct the entire sub-selects.
		if ($values instanceof Closure)
		{
			return $this->whereInSub($column, $values, $boolean, $not);
		}

		$this->wheres[] = compact('type', 'column', 'values', 'boolean');

		$this->addBinding($values, 'where');

		return $this;
	}

	/**
	 * Add an "or where in" clause to the query.
	 *
	 * @param  string  $column
	 * @param  mixed   $values
	 * @return \Illuminate\Database\Query\Builder|static
	 */
	public function orWhereIn($column, $values)
	{
		return $this->whereIn($column, $values, 'or');
	}

	/**
	 * Add a "where not in" clause to the query.
	 *
	 * @param  string  $column
	 * @param  mixed   $values
	 * @param  string  $boolean
	 * @return \Illuminate\Database\Query\Builder|static
	 */
	public function whereNotIn($column, $values, $boolean = 'and')
	{
		return $this->whereIn($column, $values, $boolean, true);
	}

	/**
	 * Add an "or where not in" clause to the query.
	 *
	 * @param  string  $column
	 * @param  mixed   $values
	 * @return \Illuminate\Database\Query\Builder|static
	 */
	public function orWhereNotIn($column, $values)
	{
		return $this->whereNotIn($column, $values, 'or');
	}

	/**
	 * Add a where in with a sub-select to the query.
	 *
	 * @param  string   $column
	 * @param  \Closure $callback
	 * @param  string   $boolean
	 * @param  bool     $not
	 * @return $this
	 */
	protected function whereInSub($column, Closure $callback, $boolean, $not)
	{
		$type = $not ? 'NotInSub' : 'InSub';

		// To create the exists sub-select, we will actually create a query and call the
		// provided callback with the query so the developer may set any of the query
		// conditions they want for the in clause, then we'll put it in this array.
		call_user_func($callback, $query = $this->newQuery());

		$this->wheres[] = compact('type', 'column', 'query', 'boolean');

		$this->mergeBindings($query);

		return $this;
	}

	/**
	 * Add a "where null" clause to the query.
	 *
	 * @param  string  $column
	 * @param  string  $boolean
	 * @param  bool    $not
	 * @return $this
	 */
	public function whereNull($column, $boolean = 'and', $not = false)
	{
		$type = $not ? 'NotNull' : 'Null';

		$this->wheres[] = compact('type', 'column', 'boolean');

		return $this;
	}

	/**
	 * Add an "or where null" clause to the query.
	 *
	 * @param  string  $column
	 * @return \Illuminate\Database\Query\Builder|static
	 */
	public function orWhereNull($column)
	{
		return $this->whereNull($column, 'or');
	}

	/**
	 * Add a "where not null" clause to the query.
	 *
	 * @param  string  $column
	 * @param  string  $boolean
	 * @return \Illuminate\Database\Query\Builder|static
	 */
	public function whereNotNull($column, $boolean = 'and')
	{
		return $this->whereNull($column, $boolean, true);
	}

	/**
	 * Add an "or where not null" clause to the query.
	 *
	 * @param  string  $column
	 * @return \Illuminate\Database\Query\Builder|static
	 */
	public function orWhereNotNull($column)
	{
		return $this->whereNotNull($column, 'or');
	}

	/**
	 * Add a "where date" statement to the query.
	 *
	 * @param  string  $column
	 * @param  string   $operator
	 * @param  int   $value
	 * @param  string   $boolean
	 * @return \Illuminate\Database\Query\Builder|static
	 */
	public function whereDate($column, $operator, $value, $boolean = 'and')
	{
		return $this->addDateBasedWhere('Date', $column, $operator, $value, $boolean);
	}

	/**
	 * Add a "where day" statement to the query.
	 *
	 * @param  string  $column
	 * @param  string   $operator
	 * @param  int   $value
	 * @param  string   $boolean
	 * @return \Illuminate\Database\Query\Builder|static
	 */
	public function whereDay($column, $operator, $value, $boolean = 'and')
	{
		return $this->addDateBasedWhere('Day', $column, $operator, $value, $boolean);
	}

	/**
	 * Add a "where month" statement to the query.
	 *
	 * @param  string  $column
	 * @param  string   $operator
	 * @param  int   $value
	 * @param  string   $boolean
	 * @return \Illuminate\Database\Query\Builder|static
	 */
	public function whereMonth($column, $operator, $value, $boolean = 'and')
	{
		return $this->addDateBasedWhere('Month', $column, $operator, $value, $boolean);
	}

	/**
	 * Add a "where year" statement to the query.
	 *
	 * @param  string  $column
	 * @param  string   $operator
	 * @param  int   $value
	 * @param  string   $boolean
	 * @return \Illuminate\Database\Query\Builder|static
	 */
	public function whereYear($column, $operator, $value, $boolean = 'and')
	{
		return $this->addDateBasedWhere('Year', $column, $operator, $value, $boolean);
	}

	/**
	 * Add a date based (year, month, day) statement to the query.
	 *
	 * @param  string  $type
	 * @param  string  $column
	 * @param  string  $operator
	 * @param  int  $value
	 * @param  string  $boolean
	 * @return $this
	 */
	protected function addDateBasedWhere($type, $column, $operator, $value, $boolean = 'and')
	{
		$this->wheres[] = compact('column', 'type', 'boolean', 'operator', 'value');

		$this->addBinding($value, 'where');

		return $this;
	}

	/**
	 * Handles dynamic "where" clauses to the query.
	 *
	 * @param  string  $method
	 * @param  string  $parameters
	 * @return $this
	 */
	public function dynamicWhere($method, $parameters)
	{
		$finder = substr($method, 5);

		$segments = preg_split('/(And|Or)(?=[A-Z])/', $finder, -1, PREG_SPLIT_DELIM_CAPTURE);

		// The connector variable will determine which connector will be used for the
		// query condition. We will change it as we come across new boolean values
		// in the dynamic method strings, which could contain a number of these.
		$connector = 'and';

		$index = 0;

		foreach ($segments as $segment)
		{
			// If the segment is not a boolean connector, we can assume it is a column's name
			// and we will add it to the query as a new constraint as a where clause, then
			// we can keep iterating through the dynamic method string's segments again.
			if ($segment != 'And' && $segment != 'Or')
			{
				$this->addDynamic($segment, $connector, $parameters, $index);

				$index++;
			}

			// Otherwise, we will store the connector so we know how the next where clause we
			// find in the query should be connected to the previous ones, meaning we will
			// have the proper boolean connector to connect the next where clause found.
			else
			{
				$connector = $segment;
			}
		}

		return $this;
	}

	/**
	 * Add a single dynamic where clause statement to the query.
	 *
	 * @param  string  $segment
	 * @param  string  $connector
	 * @param  array   $parameters
	 * @param  int     $index
	 * @return void
	 */
	protected function addDynamic($segment, $connector, $parameters, $index)
	{
		// Once we have parsed out the columns and formatted the boolean operators we
		// are ready to add it to this query as a where clause just like any other
		// clause on the query. Then we'll increment the parameter index values.
		$bool = strtolower($connector);

		$this->where(snake_case($segment), '=', $parameters[$index], $bool);
	}

	/**
	 * Add a "group by" clause to the query.
	 *
	 * @param  array|string  $column,...
	 * @return $this
	 */
	public function groupBy()
	{
		foreach (func_get_args() as $arg)
		{
			$this->groups = array_merge((array) $this->groups, is_array($arg) ? $arg : [$arg]);
		}

		return $this;
	}

	/**
	 * Add a "having" clause to the query.
	 *
	 * @param  string  $column
	 * @param  string  $operator
	 * @param  string  $value
	 * @param  string  $boolean
	 * @return $this
	 */
	public function having($column, $operator = null, $value = null, $boolean = 'and')
	{
		$type = 'basic';

		$this->havings[] = compact('type', 'column', 'operator', 'value', 'boolean');

		$this->addBinding($value, 'having');

		return $this;
	}

	/**
	 * Add a "or having" clause to the query.
	 *
	 * @param  string  $column
	 * @param  string  $operator
	 * @param  string  $value
	 * @return \Illuminate\Database\Query\Builder|static
	 */
	public function orHaving($column, $operator = null, $value = null)
	{
		return $this->having($column, $operator, $value, 'or');
	}

	/**
	 * Add a raw having clause to the query.
	 *
	 * @param  string  $sql
	 * @param  array   $bindings
	 * @param  string  $boolean
	 * @return $this
	 */
	public function havingRaw($sql, array $bindings = array(), $boolean = 'and')
	{
		$type = 'raw';

		$this->havings[] = compact('type', 'sql', 'boolean');

		$this->addBinding($bindings, 'having');

		return $this;
	}

	/**
	 * Add a raw or having clause to the query.
	 *
	 * @param  string  $sql
	 * @param  array   $bindings
	 * @return \Illuminate\Database\Query\Builder|static
	 */
	public function orHavingRaw($sql, array $bindings = array())
	{
		return $this->havingRaw($sql, $bindings, 'or');
	}

	/**
	 * Add an "order by" clause to the query.
	 *
	 * @param  string  $column
	 * @param  string  $direction
	 * @return $this
	 */
	public function orderBy($column, $direction = 'asc')
	{
		$property = $this->unions ? 'unionOrders' : 'orders';
		$direction = strtolower($direction) == 'asc' ? 'asc' : 'desc';

		$this->{$property}[] = compact('column', 'direction');

		return $this;
	}

	/**
	 * Add an "order by" clause for a timestamp to the query.
	 *
	 * @param  string  $column
	 * @return \Illuminate\Database\Query\Builder|static
	 */
	public function latest($column = 'created_at')
	{
		return $this->orderBy($column, 'desc');
	}

	/**
	 * Add an "order by" clause for a timestamp to the query.
	 *
	 * @param  string  $column
	 * @return \Illuminate\Database\Query\Builder|static
	 */
	public function oldest($column = 'created_at')
	{
		return $this->orderBy($column, 'asc');
	}

	/**
	 * Add a raw "order by" clause to the query.
	 *
	 * @param  string  $sql
	 * @param  array  $bindings
	 * @return $this
	 */
	public function orderByRaw($sql, $bindings = array())
	{
		$type = 'raw';

		$this->orders[] = compact('type', 'sql');

		$this->addBinding($bindings, 'order');

		return $this;
	}

	/**
	 * Set the "offset" value of the query.
	 *
	 * @param  int  $value
	 * @return $this
	 */
	public function offset($value)
	{
		$property = $this->unions ? 'unionOffset' : 'offset';

		$this->$property = max(0, $value);

		return $this;
	}

	/**
	 * Alias to set the "offset" value of the query.
	 *
	 * @param  int  $value
	 * @return \Illuminate\Database\Query\Builder|static
	 */
	public function skip($value)
	{
		return $this->offset($value);
	}

	/**
	 * Set the "limit" value of the query.
	 *
	 * @param  int  $value
	 * @return $this
	 */
	public function limit($value)
	{
		$property = $this->unions ? 'unionLimit' : 'limit';

		if ($value > 0) $this->$property = $value;

		return $this;
	}

	/**
	 * Alias to set the "limit" value of the query.
	 *
	 * @param  int  $value
	 * @return \Illuminate\Database\Query\Builder|static
	 */
	public function take($value)
	{
		return $this->limit($value);
	}

	/**
	 * Set the limit and offset for a given page.
	 *
	 * @param  int  $page
	 * @param  int  $perPage
	 * @return \Illuminate\Database\Query\Builder|static
	 */
	public function forPage($page, $perPage = 15)
	{
		return $this->skip(($page - 1) * $perPage)->take($perPage);
	}

	/**
	 * Add a union statement to the query.
	 *
	 * @param  \Illuminate\Database\Query\Builder|\Closure  $query
	 * @param  bool  $all
	 * @return \Illuminate\Database\Query\Builder|static
	 */
	public function union($query, $all = false)
	{
		if ($query instanceof Closure)
		{
			call_user_func($query, $query = $this->newQuery());
		}

		$this->unions[] = compact('query', 'all');

		return $this->mergeBindings($query);
	}

	/**
	 * Add a union all statement to the query.
	 *
	 * @param  \Illuminate\Database\Query\Builder|\Closure  $query
	 * @return \Illuminate\Database\Query\Builder|static
	 */
	public function unionAll($query)
	{
		return $this->union($query, true);
	}

	/**
	 * Lock the selected rows in the table.
	 *
	 * @param  bool  $value
	 * @return $this
	 */
	public function lock($value = true)
	{
		$this->lock = $value;

		return $this;
	}

	/**
	 * Lock the selected rows in the table for updating.
	 *
	 * @return \Illuminate\Database\Query\Builder
	 */
	public function lockForUpdate()
	{
		return $this->lock(true);
	}

	/**
	 * Share lock the selected rows in the table.
	 *
	 * @return \Illuminate\Database\Query\Builder
	 */
	public function sharedLock()
	{
		return $this->lock(false);
	}

	/**
	 * Get the SQL representation of the query.
	 *
	 * @return string
	 */
	public function toSql()
	{
		return $this->grammar->compileSelect($this);
	}

	/**
	 * Execute a query for a single record by ID.
	 *
	 * @param  int    $id
	 * @param  array  $columns
	 * @return mixed|static
	 */
	public function find($id, $columns = array('*'))
	{
		return $this->where('id', '=', $id)->first($columns);
	}

	/**
	 * Pluck a single column's value from the first result of a query.
	 *
	 * @param  string  $column
	 * @return mixed
	 */
	public function pluck($column)
	{
		$result = (array) $this->first(array($column));

		return count($result) > 0 ? reset($result) : null;
	}

	/**
	 * Execute the query and get the first result.
	 *
	 * @param  array   $columns
	 * @return mixed|static
	 */
	public function first($columns = array('*'))
	{
		$results = $this->take(1)->get($columns);

		return count($results) > 0 ? reset($results) : null;
	}

	/**
	 * Execute the query as a "select" statement.
	 *
	 * @param  array  $columns
	 * @return array|static[]
	 */
	public function get($columns = array('*'))
	{
		return $this->getFresh($columns);
	}

	/**
	 * Execute the query as a fresh "select" statement.
	 *
	 * @param  array  $columns
	 * @return array|static[]
	 */
	public function getFresh($columns = array('*'))
	{
		if (is_null($this->columns)) $this->columns = $columns;

		return $this->processor->processSelect($this, $this->runSelect());
	}

	/**
	 * Run the query as a "select" statement against the connection.
	 *
	 * @return array
	 */
	protected function runSelect()
	{
		if ($this->useWritePdo)
		{
			return $this->connection->select($this->toSql(), $this->getBindings(), false);
		}

		return $this->connection->select($this->toSql(), $this->getBindings());
	}

	/**
	 * Paginate the given query into a simple paginator.
	 *
	 * @param  int  $perPage
	 * @param  array  $columns
	 * @return \Illuminate\Contracts\Pagination\LengthAwarePaginator
	 */
	public function paginate($perPage = 15, $columns = ['*'])
	{
		$page = Paginator::resolveCurrentPage();

		$total = $this->getCountForPagination();

		$results = $this->forPage($page, $perPage)->get($columns);

		return new LengthAwarePaginator($results, $total, $perPage, $page, [
			'path' => Paginator::resolveCurrentPath()
		]);
	}

	/**
	 * Get a paginator only supporting simple next and previous links.
	 *
	 * This is more efficient on larger data-sets, etc.
	 *
	 * @param  int  $perPage
	 * @param  array  $columns
	 * @return \Illuminate\Contracts\Pagination\Paginator
	 */
	public function simplePaginate($perPage = 15, $columns = ['*'])
	{
		$page = Paginator::resolveCurrentPage();

		$this->skip(($page - 1) * $perPage)->take($perPage + 1);

<<<<<<< HEAD
		return new Paginator($this->get($columns), $page, $perPage, [
=======
		return new Paginator($this->get($columns), $perPage, $page, [
>>>>>>> ec7c2284
			'path' => Paginator::resolveCurrentPath()
		]);
	}

	/**
	 * Get the count of the total records for the paginator.
	 *
	 * @return int
	 */
	public function getCountForPagination()
	{
		$this->backupFieldsForCount();

		$total = $this->count();

		$this->restoreFieldsForCount();

		return $total;
	}

	/**
	 * Backup some fields for the pagination count.
	 *
	 * @return void
	 */
	protected function backupFieldsForCount()
	{
		foreach (['orders', 'limit', 'offset'] as $field)
		{
			$this->backups[$field] = $this->{$field};

			$this->{$field} = null;
		}
	}

	/**
	 * Restore some fields after the pagination count.
	 *
	 * @return void
	 */
	protected function restoreFieldsForCount()
	{
		foreach (['orders', 'limit', 'offset'] as $field)
		{
			$this->{$field} = $this->backups[$field];
		}

		$this->backups = [];
	}

	/**
	 * Chunk the results of the query.
	 *
	 * @param  int  $count
	 * @param  callable  $callback
	 * @return void
	 */
	public function chunk($count, callable $callback)
	{
		$results = $this->forPage($page = 1, $count)->get();

		while (count($results) > 0)
		{
			// On each chunk result set, we will pass them to the callback and then let the
			// developer take care of everything within the callback, which allows us to
			// keep the memory low for spinning through large result sets for working.
			if (call_user_func($callback, $results) === false)
			{
				break;
			}

			$page++;

			$results = $this->forPage($page, $count)->get();
		}
	}

	/**
	 * Get an array with the values of a given column.
	 *
	 * @param  string  $column
	 * @param  string  $key
	 * @return array
	 */
	public function lists($column, $key = null)
	{
		$columns = $this->getListSelect($column, $key);

		$results = new Collection($this->get($columns));

		return $results->lists($columns[0], array_get($columns, 1));
	}

	/**
	 * Get the columns that should be used in a list array.
	 *
	 * @param  string  $column
	 * @param  string  $key
	 * @return array
	 */
	protected function getListSelect($column, $key)
	{
		$select = is_null($key) ? array($column) : array($column, $key);

		// If the selected column contains a "dot", we will remove it so that the list
		// operation can run normally. Specifying the table is not needed, since we
		// really want the names of the columns as it is in this resulting array.
		return array_map(function($column)
		{
			$dot = strpos($column, '.');

			return $dot === false ? $column : substr($column, $dot + 1);
		}, $select);
	}

	/**
	 * Concatenate values of a given column as a string.
	 *
	 * @param  string  $column
	 * @param  string  $glue
	 * @return string
	 */
	public function implode($column, $glue = null)
	{
		if (is_null($glue)) return implode($this->lists($column));

		return implode($glue, $this->lists($column));
	}

	/**
	 * Determine if any rows exist for the current query.
	 *
	 * @return bool
	 */
	public function exists()
	{
		$limit = $this->limit;

		$result = $this->limit(1)->count() > 0;

		$this->limit($limit);

		return $result;
	}

	/**
	 * Retrieve the "count" result of the query.
	 *
	 * @param  string  $columns
	 * @return int
	 */
	public function count($columns = '*')
	{
		if ( ! is_array($columns))
		{
			$columns = array($columns);
		}

		return (int) $this->aggregate(__FUNCTION__, $columns);
	}

	/**
	 * Retrieve the minimum value of a given column.
	 *
	 * @param  string  $column
	 * @return mixed
	 */
	public function min($column)
	{
		return $this->aggregate(__FUNCTION__, array($column));
	}

	/**
	 * Retrieve the maximum value of a given column.
	 *
	 * @param  string  $column
	 * @return mixed
	 */
	public function max($column)
	{
		return $this->aggregate(__FUNCTION__, array($column));
	}

	/**
	 * Retrieve the sum of the values of a given column.
	 *
	 * @param  string  $column
	 * @return mixed
	 */
	public function sum($column)
	{
		$result = $this->aggregate(__FUNCTION__, array($column));

		return $result ?: 0;
	}

	/**
	 * Retrieve the average of the values of a given column.
	 *
	 * @param  string  $column
	 * @return mixed
	 */
	public function avg($column)
	{
		return $this->aggregate(__FUNCTION__, array($column));
	}

	/**
	 * Execute an aggregate function on the database.
	 *
	 * @param  string  $function
	 * @param  array   $columns
	 * @return mixed
	 */
	public function aggregate($function, $columns = array('*'))
	{
		$this->aggregate = compact('function', 'columns');

		$previousColumns = $this->columns;

		$results = $this->get($columns);

		// Once we have executed the query, we will reset the aggregate property so
		// that more select queries can be executed against the database without
		// the aggregate value getting in the way when the grammar builds it.
		$this->aggregate = null;

		$this->columns = $previousColumns;

		if (isset($results[0]))
		{
			$result = array_change_key_case((array) $results[0]);

			return $result['aggregate'];
		}
	}

	/**
	 * Insert a new record into the database.
	 *
	 * @param  array  $values
	 * @return bool
	 */
	public function insert(array $values)
	{
		// Since every insert gets treated like a batch insert, we will make sure the
		// bindings are structured in a way that is convenient for building these
		// inserts statements by verifying the elements are actually an array.
		if ( ! is_array(reset($values)))
		{
			$values = array($values);
		}

		// Since every insert gets treated like a batch insert, we will make sure the
		// bindings are structured in a way that is convenient for building these
		// inserts statements by verifying the elements are actually an array.
		else
		{
			foreach ($values as $key => $value)
			{
				ksort($value); $values[$key] = $value;
			}
		}

		// We'll treat every insert like a batch insert so we can easily insert each
		// of the records into the database consistently. This will make it much
		// easier on the grammars to just handle one type of record insertion.
		$bindings = array();

		foreach ($values as $record)
		{
			foreach ($record as $value)
			{
				$bindings[] = $value;
			}
		}

		$sql = $this->grammar->compileInsert($this, $values);

		// Once we have compiled the insert statement's SQL we can execute it on the
		// connection and return a result as a boolean success indicator as that
		// is the same type of result returned by the raw connection instance.
		$bindings = $this->cleanBindings($bindings);

		return $this->connection->insert($sql, $bindings);
	}

	/**
	 * Insert a new record and get the value of the primary key.
	 *
	 * @param  array   $values
	 * @param  string  $sequence
	 * @return int
	 */
	public function insertGetId(array $values, $sequence = null)
	{
		$sql = $this->grammar->compileInsertGetId($this, $values, $sequence);

		$values = $this->cleanBindings($values);

		return $this->processor->processInsertGetId($this, $sql, $values, $sequence);
	}

	/**
	 * Update a record in the database.
	 *
	 * @param  array  $values
	 * @return int
	 */
	public function update(array $values)
	{
		$bindings = array_values(array_merge($values, $this->getBindings()));

		$sql = $this->grammar->compileUpdate($this, $values);

		return $this->connection->update($sql, $this->cleanBindings($bindings));
	}

	/**
	 * Increment a column's value by a given amount.
	 *
	 * @param  string  $column
	 * @param  int     $amount
	 * @param  array   $extra
	 * @return int
	 */
	public function increment($column, $amount = 1, array $extra = array())
	{
		$wrapped = $this->grammar->wrap($column);

		$columns = array_merge(array($column => $this->raw("$wrapped + $amount")), $extra);

		return $this->update($columns);
	}

	/**
	 * Decrement a column's value by a given amount.
	 *
	 * @param  string  $column
	 * @param  int     $amount
	 * @param  array   $extra
	 * @return int
	 */
	public function decrement($column, $amount = 1, array $extra = array())
	{
		$wrapped = $this->grammar->wrap($column);

		$columns = array_merge(array($column => $this->raw("$wrapped - $amount")), $extra);

		return $this->update($columns);
	}

	/**
	 * Delete a record from the database.
	 *
	 * @param  mixed  $id
	 * @return int
	 */
	public function delete($id = null)
	{
		// If an ID is passed to the method, we will set the where clause to check
		// the ID to allow developers to simply and quickly remove a single row
		// from their database without manually specifying the where clauses.
		if ( ! is_null($id)) $this->where('id', '=', $id);

		$sql = $this->grammar->compileDelete($this);

		return $this->connection->delete($sql, $this->getBindings());
	}

	/**
	 * Run a truncate statement on the table.
	 *
	 * @return void
	 */
	public function truncate()
	{
		foreach ($this->grammar->compileTruncate($this) as $sql => $bindings)
		{
			$this->connection->statement($sql, $bindings);
		}
	}

	/**
	 * Get a new instance of the query builder.
	 *
	 * @return \Illuminate\Database\Query\Builder
	 */
	public function newQuery()
	{
		return new Builder($this->connection, $this->grammar, $this->processor);
	}

	/**
	 * Merge an array of where clauses and bindings.
	 *
	 * @param  array  $wheres
	 * @param  array  $bindings
	 * @return void
	 */
	public function mergeWheres($wheres, $bindings)
	{
		$this->wheres = array_merge((array) $this->wheres, (array) $wheres);

		$this->bindings['where'] = array_values(array_merge($this->bindings['where'], (array) $bindings));
	}

	/**
	 * Remove all of the expressions from a list of bindings.
	 *
	 * @param  array  $bindings
	 * @return array
	 */
	protected function cleanBindings(array $bindings)
	{
		return array_values(array_filter($bindings, function($binding)
		{
			return ! $binding instanceof Expression;
		}));
	}

	/**
	 * Create a raw database expression.
	 *
	 * @param  mixed  $value
	 * @return \Illuminate\Database\Query\Expression
	 */
	public function raw($value)
	{
		return $this->connection->raw($value);
	}

	/**
	 * Get the current query value bindings in a flattened array.
	 *
	 * @return array
	 */
	public function getBindings()
	{
		return array_flatten($this->bindings);
	}

	/**
	 * Get the raw array of bindings.
	 *
	 * @return array
	 */
	public function getRawBindings()
	{
		return $this->bindings;
	}

	/**
	 * Set the bindings on the query builder.
	 *
	 * @param  array   $bindings
	 * @param  string  $type
	 * @return $this
	 *
	 * @throws \InvalidArgumentException
	 */
	public function setBindings(array $bindings, $type = 'where')
	{
		if ( ! array_key_exists($type, $this->bindings))
		{
			throw new InvalidArgumentException("Invalid binding type: {$type}.");
		}

		$this->bindings[$type] = $bindings;

		return $this;
	}

	/**
	 * Add a binding to the query.
	 *
	 * @param  mixed   $value
	 * @param  string  $type
	 * @return $this
	 *
	 * @throws \InvalidArgumentException
	 */
	public function addBinding($value, $type = 'where')
	{
		if ( ! array_key_exists($type, $this->bindings))
		{
			throw new InvalidArgumentException("Invalid binding type: {$type}.");
		}

		if (is_array($value))
		{
			$this->bindings[$type] = array_values(array_merge($this->bindings[$type], $value));
		}
		else
		{
			$this->bindings[$type][] = $value;
		}

		return $this;
	}

	/**
	 * Merge an array of bindings into our bindings.
	 *
	 * @param  \Illuminate\Database\Query\Builder  $query
	 * @return $this
	 */
	public function mergeBindings(Builder $query)
	{
		$this->bindings = array_merge_recursive($this->bindings, $query->bindings);

		return $this;
	}

	/**
	 * Get the database connection instance.
	 *
	 * @return \Illuminate\Database\ConnectionInterface
	 */
	public function getConnection()
	{
		return $this->connection;
	}

	/**
	 * Get the database query processor instance.
	 *
	 * @return \Illuminate\Database\Query\Processors\Processor
	 */
	public function getProcessor()
	{
		return $this->processor;
	}

	/**
	 * Get the query grammar instance.
	 *
	 * @return \Illuminate\Database\Grammar
	 */
	public function getGrammar()
	{
		return $this->grammar;
	}

	/**
	 * Use the write pdo for query.
	 *
	 * @return $this
	 */
	public function useWritePdo()
	{
		$this->useWritePdo = true;

		return $this;
	}

	/**
	 * Handle dynamic method calls into the method.
	 *
	 * @param  string  $method
	 * @param  array   $parameters
	 * @return mixed
	 *
	 * @throws \BadMethodCallException
	 */
	public function __call($method, $parameters)
	{
		if (starts_with($method, 'where'))
		{
			return $this->dynamicWhere($method, $parameters);
		}

		$className = get_class($this);

		throw new BadMethodCallException("Call to undefined method {$className}::{$method}()");
	}

}<|MERGE_RESOLUTION|>--- conflicted
+++ resolved
@@ -1413,11 +1413,7 @@
 
 		$this->skip(($page - 1) * $perPage)->take($perPage + 1);
 
-<<<<<<< HEAD
-		return new Paginator($this->get($columns), $page, $perPage, [
-=======
 		return new Paginator($this->get($columns), $perPage, $page, [
->>>>>>> ec7c2284
 			'path' => Paginator::resolveCurrentPath()
 		]);
 	}
