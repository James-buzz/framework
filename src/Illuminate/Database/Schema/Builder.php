<?php

namespace Illuminate\Database\Schema;

use Closure;
use Illuminate\Container\Container;
use Illuminate\Database\Connection;
use InvalidArgumentException;
use LogicException;

class Builder
{
    /**
     * The database connection instance.
     *
     * @var \Illuminate\Database\Connection
     */
    protected $connection;

    /**
     * The schema grammar instance.
     *
     * @var \Illuminate\Database\Schema\Grammars\Grammar
     */
    protected $grammar;

    /**
     * The Blueprint resolver callback.
     *
     * @var \Closure
     */
    protected $resolver;

    /**
     * The default string length for migrations.
     *
     * @var int|null
     */
    public static $defaultStringLength = 255;

    /**
     * The default relationship morph key type.
     *
     * @var string
     */
    public static $defaultMorphKeyType = 'int';

    /**
     * Indicates whether Doctrine DBAL usage will be prevented if possible when dropping, renaming, and modifying columns.
     *
     * @var bool
     */
    public static $alwaysUsesNativeSchemaOperationsIfPossible = false;

    /**
     * Create a new database Schema manager.
     *
     * @param  \Illuminate\Database\Connection  $connection
     * @return void
     */
    public function __construct(Connection $connection)
    {
        $this->connection = $connection;
        $this->grammar = $connection->getSchemaGrammar();
    }

    /**
     * Set the default string length for migrations.
     *
     * @param  int  $length
     * @return void
     */
    public static function defaultStringLength($length)
    {
        static::$defaultStringLength = $length;
    }

    /**
     * Set the default morph key type for migrations.
     *
     * @param  string  $type
     * @return void
     *
     * @throws \InvalidArgumentException
     */
    public static function defaultMorphKeyType(string $type)
    {
        if (! in_array($type, ['int', 'uuid', 'ulid'])) {
            throw new InvalidArgumentException("Morph key type must be 'int', 'uuid', or 'ulid'.");
        }

        static::$defaultMorphKeyType = $type;
    }

    /**
     * Set the default morph key type for migrations to UUIDs.
     *
     * @return void
     */
    public static function morphUsingUuids()
    {
        return static::defaultMorphKeyType('uuid');
    }

    /**
     * Set the default morph key type for migrations to ULIDs.
     *
     * @return void
     */
    public static function morphUsingUlids()
    {
        return static::defaultMorphKeyType('ulid');
    }

    /**
     * Attempt to use native schema operations for dropping, renaming, and modifying columns, even if Doctrine DBAL is installed.
     *
     * @param  bool  $value
     * @return void
     */
    public static function useNativeSchemaOperationsIfPossible(bool $value = true)
    {
        static::$alwaysUsesNativeSchemaOperationsIfPossible = $value;
    }

    /**
     * Create a database in the schema.
     *
     * @param  string  $name
     * @return bool
     *
     * @throws \LogicException
     */
    public function createDatabase($name)
    {
        throw new LogicException('This database driver does not support creating databases.');
    }

    /**
     * Drop a database from the schema if the database exists.
     *
     * @param  string  $name
     * @return bool
     *
     * @throws \LogicException
     */
    public function dropDatabaseIfExists($name)
    {
        throw new LogicException('This database driver does not support dropping databases.');
    }

    /**
     * Determine if the given table exists.
     *
     * @param  string  $table
     * @return bool
     */
    public function hasTable($table)
    {
        $table = $this->connection->getTablePrefix().$table;

        return count($this->connection->selectFromWriteConnection(
            $this->grammar->compileTableExists(), [$table]
        )) > 0;
    }

    /**
     * Determine if the given table has a given column.
     *
     * @param  string  $table
     * @param  string  $column
     * @return bool
     */
    public function hasColumn($table, $column)
    {
        return in_array(
            strtolower($column), array_map('strtolower', $this->getColumnListing($table))
        );
    }

    /**
     * Determine if the given table has given columns.
     *
     * @param  string  $table
     * @param  array  $columns
     * @return bool
     */
    public function hasColumns($table, array $columns)
    {
        $tableColumns = array_map('strtolower', $this->getColumnListing($table));

        foreach ($columns as $column) {
            if (! in_array(strtolower($column), $tableColumns)) {
                return false;
            }
        }

        return true;
    }

    /**
     * Execute a table builder callback if the given table has a given column.
     *
     * @param  string  $table
     * @param  string  $column
     * @param  \Closure  $callback
     * @return void
     */
    public function whenTableHasColumn(string $table, string $column, Closure $callback)
    {
        if ($this->hasColumn($table, $column)) {
            $this->table($table, fn (Blueprint $table) => $callback($table));
        }
    }

    /**
     * Execute a table builder callback if the given table doesn't have a given column.
     *
     * @param  string  $table
     * @param  string  $column
     * @param  \Closure  $callback
     * @return void
     */
    public function whenTableDoesntHaveColumn(string $table, string $column, Closure $callback)
    {
        if (! $this->hasColumn($table, $column)) {
            $this->table($table, fn (Blueprint $table) => $callback($table));
        }
    }

    /**
     * Get the data type for the given column name.
     *
     * @param  string  $table
     * @param  string  $column
     * @param  bool  $fullDefinition
     * @return string
     */
    public function getColumnType($table, $column, $fullDefinition = false)
    {
        if (! $this->connection->usingNativeSchemaOperations()) {
<<<<<<< HEAD
            $type = $this->connection->getDoctrineColumn($table, $column)->getType();

            return $type::lookupName($type);
=======
            $table = $this->connection->getTablePrefix().$table;

            return $this->connection->getDoctrineColumn($table, $column)->getType()->getName();
>>>>>>> b9266bcb
        }

        $columns = $this->getColumns($table);

        foreach ($columns as $value) {
            if (strtolower($value['name']) === $column) {
                return $fullDefinition ? $value['type'] : $value['type_name'];
            }
        }

        throw new InvalidArgumentException("There is no column with name '$column' on table '$table'.");
    }

    /**
     * Get the column listing for a given table.
     *
     * @param  string  $table
     * @return array
     */
    public function getColumnListing($table)
    {
        return array_column($this->getColumns($table), 'name');
    }

    /**
     * Get the columns for a given table.
     *
     * @param  string  $table
     * @return array
     */
    public function getColumns($table)
    {
        $table = $this->connection->getTablePrefix().$table;

        return $this->connection->getPostProcessor()->processColumns(
            $this->connection->selectFromWriteConnection($this->grammar->compileColumns($table))
        );
    }

    /**
     * Modify a table on the schema.
     *
     * @param  string  $table
     * @param  \Closure  $callback
     * @return void
     */
    public function table($table, Closure $callback)
    {
        $this->build($this->createBlueprint($table, $callback));
    }

    /**
     * Create a new table on the schema.
     *
     * @param  string  $table
     * @param  \Closure  $callback
     * @return void
     */
    public function create($table, Closure $callback)
    {
        $this->build(tap($this->createBlueprint($table), function ($blueprint) use ($callback) {
            $blueprint->create();

            $callback($blueprint);
        }));
    }

    /**
     * Drop a table from the schema.
     *
     * @param  string  $table
     * @return void
     */
    public function drop($table)
    {
        $this->build(tap($this->createBlueprint($table), function ($blueprint) {
            $blueprint->drop();
        }));
    }

    /**
     * Drop a table from the schema if it exists.
     *
     * @param  string  $table
     * @return void
     */
    public function dropIfExists($table)
    {
        $this->build(tap($this->createBlueprint($table), function ($blueprint) {
            $blueprint->dropIfExists();
        }));
    }

    /**
     * Drop columns from a table schema.
     *
     * @param  string  $table
     * @param  string|array  $columns
     * @return void
     */
    public function dropColumns($table, $columns)
    {
        $this->table($table, function (Blueprint $blueprint) use ($columns) {
            $blueprint->dropColumn($columns);
        });
    }

    /**
     * Drop all tables from the database.
     *
     * @return void
     *
     * @throws \LogicException
     */
    public function dropAllTables()
    {
        throw new LogicException('This database driver does not support dropping all tables.');
    }

    /**
     * Drop all views from the database.
     *
     * @return void
     *
     * @throws \LogicException
     */
    public function dropAllViews()
    {
        throw new LogicException('This database driver does not support dropping all views.');
    }

    /**
     * Drop all types from the database.
     *
     * @return void
     *
     * @throws \LogicException
     */
    public function dropAllTypes()
    {
        throw new LogicException('This database driver does not support dropping all types.');
    }

    /**
     * Get all of the table names for the database.
     *
     * @return array
     *
     * @throws \LogicException
     */
    public function getAllTables()
    {
        throw new LogicException('This database driver does not support getting all tables.');
    }

    /**
     * Rename a table on the schema.
     *
     * @param  string  $from
     * @param  string  $to
     * @return void
     */
    public function rename($from, $to)
    {
        $this->build(tap($this->createBlueprint($from), function ($blueprint) use ($to) {
            $blueprint->rename($to);
        }));
    }

    /**
     * Enable foreign key constraints.
     *
     * @return bool
     */
    public function enableForeignKeyConstraints()
    {
        return $this->connection->statement(
            $this->grammar->compileEnableForeignKeyConstraints()
        );
    }

    /**
     * Disable foreign key constraints.
     *
     * @return bool
     */
    public function disableForeignKeyConstraints()
    {
        return $this->connection->statement(
            $this->grammar->compileDisableForeignKeyConstraints()
        );
    }

    /**
     * Disable foreign key constraints during the execution of a callback.
     *
     * @param  \Closure  $callback
     * @return mixed
     */
    public function withoutForeignKeyConstraints(Closure $callback)
    {
        $this->disableForeignKeyConstraints();

        try {
            return $callback();
        } finally {
            $this->enableForeignKeyConstraints();
        }
    }

    /**
     * Execute the blueprint to build / modify the table.
     *
     * @param  \Illuminate\Database\Schema\Blueprint  $blueprint
     * @return void
     */
    protected function build(Blueprint $blueprint)
    {
        $blueprint->build($this->connection, $this->grammar);
    }

    /**
     * Create a new command set with a Closure.
     *
     * @param  string  $table
     * @param  \Closure|null  $callback
     * @return \Illuminate\Database\Schema\Blueprint
     */
    protected function createBlueprint($table, Closure $callback = null)
    {
        $prefix = $this->connection->getConfig('prefix_indexes')
                    ? $this->connection->getConfig('prefix')
                    : '';

        if (isset($this->resolver)) {
            return call_user_func($this->resolver, $table, $callback, $prefix);
        }

        return Container::getInstance()->make(Blueprint::class, compact('table', 'callback', 'prefix'));
    }

    /**
     * Get the database connection instance.
     *
     * @return \Illuminate\Database\Connection
     */
    public function getConnection()
    {
        return $this->connection;
    }

    /**
     * Set the database connection instance.
     *
     * @param  \Illuminate\Database\Connection  $connection
     * @return $this
     */
    public function setConnection(Connection $connection)
    {
        $this->connection = $connection;

        return $this;
    }

    /**
     * Set the Schema Blueprint resolver callback.
     *
     * @param  \Closure  $resolver
     * @return void
     */
    public function blueprintResolver(Closure $resolver)
    {
        $this->resolver = $resolver;
    }
}<|MERGE_RESOLUTION|>--- conflicted
+++ resolved
@@ -239,15 +239,11 @@
     public function getColumnType($table, $column, $fullDefinition = false)
     {
         if (! $this->connection->usingNativeSchemaOperations()) {
-<<<<<<< HEAD
+            $table = $this->connection->getTablePrefix().$table;
+
             $type = $this->connection->getDoctrineColumn($table, $column)->getType();
 
             return $type::lookupName($type);
-=======
-            $table = $this->connection->getTablePrefix().$table;
-
-            return $this->connection->getDoctrineColumn($table, $column)->getType()->getName();
->>>>>>> b9266bcb
         }
 
         $columns = $this->getColumns($table);
