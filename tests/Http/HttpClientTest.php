<?php

namespace Illuminate\Tests\Http;

use GuzzleHttp\Promise\PromiseInterface;
use GuzzleHttp\Psr7\Response as Psr7Response;
use Illuminate\Contracts\Events\Dispatcher;
use Illuminate\Http\Client\Events\RequestSending;
use Illuminate\Http\Client\Events\ResponseReceived;
use Illuminate\Http\Client\Factory;
use Illuminate\Http\Client\PendingRequest;
use Illuminate\Http\Client\Pool;
use Illuminate\Http\Client\Request;
use Illuminate\Http\Client\RequestException;
use Illuminate\Http\Client\Response;
use Illuminate\Http\Client\ResponseSequence;
use Illuminate\Support\Collection;
use Illuminate\Support\Fluent;
use Illuminate\Support\Str;
use Mockery as m;
use OutOfBoundsException;
use PHPUnit\Framework\AssertionFailedError;
use PHPUnit\Framework\TestCase;
use Symfony\Component\VarDumper\VarDumper;

class HttpClientTest extends TestCase
{
    /**
     * @var \Illuminate\Http\Client\Factory
     */
    protected $factory;

    protected function setUp(): void
    {
        parent::setUp();

        $this->factory = new Factory;
    }

    protected function tearDown(): void
    {
        m::close();
    }

    public function testStubbedResponsesAreReturnedAfterFaking()
    {
        $this->factory->fake();

        $response = $this->factory->post('http://laravel.com/test-missing-page');

        $this->assertTrue($response->ok());
    }

    public function testUnauthorizedRequest()
    {
        $this->factory->fake([
            'laravel.com' => $this->factory::response('', 401),
        ]);

        $response = $this->factory->post('http://laravel.com');

        $this->assertTrue($response->unauthorized());
    }

    public function testForbiddenRequest()
    {
        $this->factory->fake([
            'laravel.com' => $this->factory::response('', 403),
        ]);

        $response = $this->factory->post('http://laravel.com');

        $this->assertTrue($response->forbidden());
    }

    public function testResponseBodyCasting()
    {
        $this->factory->fake([
            '*' => ['result' => ['foo' => 'bar']],
        ]);

        $response = $this->factory->get('http://foo.com/api');

        $this->assertSame('{"result":{"foo":"bar"}}', $response->body());
        $this->assertSame('{"result":{"foo":"bar"}}', (string) $response);
        $this->assertIsArray($response->json());
        $this->assertSame(['foo' => 'bar'], $response->json()['result']);
        $this->assertSame(['foo' => 'bar'], $response->json('result'));
        $this->assertSame('bar', $response->json('result.foo'));
        $this->assertSame('default', $response->json('missing_key', 'default'));
        $this->assertSame(['foo' => 'bar'], $response['result']);
        $this->assertIsObject($response->object());
        $this->assertSame('bar', $response->object()->result->foo);
    }

    public function testResponseCanBeReturnedAsCollection()
    {
        $this->factory->fake([
            '*' => ['result' => ['foo' => 'bar']],
        ]);

        $response = $this->factory->get('http://foo.com/api');

        $this->assertInstanceOf(Collection::class, $response->collect());
        $this->assertEquals(collect(['result' => ['foo' => 'bar']]), $response->collect());
        $this->assertEquals(collect(['foo' => 'bar']), $response->collect('result'));
        $this->assertEquals(collect(['bar']), $response->collect('result.foo'));
        $this->assertEquals(collect(), $response->collect('missing_key'));
    }

    public function testSendRequestBody()
    {
        $body = '{"test":"phpunit"}';

        $fakeRequest = function (Request $request) use ($body) {
            self::assertSame($body, $request->body());

            return ['my' => 'response'];
        };

        $this->factory->fake($fakeRequest);

        $this->factory->withBody($body, 'application/json')->send('get', 'http://foo.com/api');
    }

    public function testUrlsCanBeStubbedByPath()
    {
        $this->factory->fake([
            'foo.com/*' => ['page' => 'foo'],
            'bar.com/*' => ['page' => 'bar'],
            '*' => ['page' => 'fallback'],
        ]);

        $fooResponse = $this->factory->post('http://foo.com/test');
        $barResponse = $this->factory->post('http://bar.com/test');
        $fallbackResponse = $this->factory->post('http://fallback.com/test');

        $this->assertSame('foo', $fooResponse['page']);
        $this->assertSame('bar', $barResponse['page']);
        $this->assertSame('fallback', $fallbackResponse['page']);

        $this->factory->assertSent(function (Request $request) {
            return $request->url() === 'http://foo.com/test' &&
                   $request->hasHeader('Content-Type', 'application/json');
        });
    }

    public function testCanSendJsonData()
    {
        $this->factory->fake();

        $this->factory->withHeaders([
            'X-Test-Header' => 'foo',
            'X-Test-ArrayHeader' => ['bar', 'baz'],
        ])->post('http://foo.com/json', [
            'name' => 'Taylor',
        ]);

        $this->factory->assertSent(function (Request $request) {
            return $request->url() === 'http://foo.com/json' &&
                   $request->hasHeader('Content-Type', 'application/json') &&
                   $request->hasHeader('X-Test-Header', 'foo') &&
                   $request->hasHeader('X-Test-ArrayHeader', ['bar', 'baz']) &&
                   $request['name'] === 'Taylor';
        });
    }

    public function testCanSendFormData()
    {
        $this->factory->fake();

        $this->factory->asForm()->post('http://foo.com/form', [
            'name' => 'Taylor',
            'title' => 'Laravel Developer',
        ]);

        $this->factory->assertSent(function (Request $request) {
            return $request->url() === 'http://foo.com/form' &&
                   $request->hasHeader('Content-Type', 'application/x-www-form-urlencoded') &&
                   $request['name'] === 'Taylor';
        });
    }

<<<<<<< HEAD
    public function testCanSendArrayableFormData()
    {
        $this->factory->fake();

        $this->factory->asForm()->post('http://foo.com/form', new Fluent([
            'name' => 'Taylor',
            'title' => 'Laravel Developer',
        ]));

        $this->factory->assertSent(function (Request $request) {
            return $request->url() === 'http://foo.com/form' &&
                   $request->hasHeader('Content-Type', 'application/x-www-form-urlencoded') &&
                   $request['name'] === 'Taylor';
        });
=======
    public function testRecordedCallsAreEmptiedWhenFakeIsCalled()
    {
        $this->factory->fake([
            'http://foo.com/*' => ['page' => 'foo'],
        ]);

        $this->factory->get('http://foo.com/test');

        $this->factory->assertSent(function (Request $request) {
            return $request->url() === 'http://foo.com/test';
        });

        $this->factory->fake();

        $this->factory->assertNothingSent();
>>>>>>> 5321e34a
    }

    public function testSpecificRequestIsNotBeingSent()
    {
        $this->factory->fake();

        $this->factory->post('http://foo.com/form', [
            'name' => 'Taylor',
        ]);

        $this->factory->assertNotSent(function (Request $request) {
            return $request->url() === 'http://foo.com/form' &&
                $request['name'] === 'Peter';
        });
    }

    public function testNoRequestIsNotBeingSent()
    {
        $this->factory->fake();

        $this->factory->assertNothingSent();
    }

    public function testRequestCount()
    {
        $this->factory->fake();
        $this->factory->assertSentCount(0);

        $this->factory->post('http://foo.com/form', [
            'name' => 'Taylor',
        ]);

        $this->factory->assertSentCount(1);

        $this->factory->post('http://foo.com/form', [
            'name' => 'Jim',
        ]);

        $this->factory->assertSentCount(2);
    }

    public function testCanSendMultipartData()
    {
        $this->factory->fake();

        $this->factory->asMultipart()->post('http://foo.com/multipart', [
            [
                'name' => 'foo',
                'contents' => 'data',
                'headers' => ['X-Test-Header' => 'foo'],
            ],
        ]);

        $this->factory->assertSent(function (Request $request) {
            return $request->url() === 'http://foo.com/multipart' &&
                   Str::startsWith($request->header('Content-Type')[0], 'multipart') &&
                   $request[0]['name'] === 'foo';
        });
    }

    public function testFilesCanBeAttached()
    {
        $this->factory->fake();

        $this->factory->attach('foo', 'data', 'file.txt', ['X-Test-Header' => 'foo'])
                ->post('http://foo.com/file');

        $this->factory->assertSent(function (Request $request) {
            return $request->url() === 'http://foo.com/file' &&
                   Str::startsWith($request->header('Content-Type')[0], 'multipart') &&
                   $request[0]['name'] === 'foo' &&
                   $request->hasFile('foo', 'data', 'file.txt');
        });
    }

    public function testCanSendMultipartDataWithSimplifiedParameters()
    {
        $this->factory->fake();

        $this->factory->asMultipart()->post('http://foo.com/multipart', [
            'foo' => 'bar',
        ]);

        $this->factory->assertSent(function (Request $request) {
            return $request->url() === 'http://foo.com/multipart' &&
                Str::startsWith($request->header('Content-Type')[0], 'multipart') &&
                $request[0]['name'] === 'foo' &&
                $request[0]['contents'] === 'bar';
        });
    }

    public function testCanSendMultipartDataWithBothSimplifiedAndExtendedParameters()
    {
        $this->factory->fake();

        $this->factory->asMultipart()->post('http://foo.com/multipart', [
            'foo' => 'bar',
            [
                'name' => 'foobar',
                'contents' => 'data',
                'headers' => ['X-Test-Header' => 'foo'],
            ],
        ]);

        $this->factory->assertSent(function (Request $request) {
            return $request->url() === 'http://foo.com/multipart' &&
                Str::startsWith($request->header('Content-Type')[0], 'multipart') &&
                $request[0]['name'] === 'foo' &&
                $request[0]['contents'] === 'bar' &&
                $request[1]['name'] === 'foobar' &&
                $request[1]['contents'] === 'data' &&
                $request[1]['headers']['X-Test-Header'] === 'foo';
        });
    }

    public function testItCanSendToken()
    {
        $this->factory->fake();

        $this->factory->withToken('token')->post('http://foo.com/json');

        $this->factory->assertSent(function (Request $request) {
            return $request->url() === 'http://foo.com/json' &&
                $request->hasHeader('Authorization', 'Bearer token');
        });
    }

    public function testItCanSendUserAgent()
    {
        $this->factory->fake();

        $this->factory->withUserAgent('Laravel')->post('http://foo.com/json');

        $this->factory->assertSent(function (Request $request) {
            return $request->url() === 'http://foo.com/json' &&
                $request->hasHeader('User-Agent', 'Laravel');
        });
    }

    public function testItOnlySendsOneUserAgentHeader()
    {
        $this->factory->fake();

        $this->factory->withUserAgent('Laravel')
            ->withUserAgent('FooBar')
            ->post('http://foo.com/json');

        $this->factory->assertSent(function (Request $request) {
            $userAgent = $request->header('User-Agent');

            return $request->url() === 'http://foo.com/json' &&
                count($userAgent) === 1 &&
                $userAgent[0] === 'FooBar';
        });
    }

    public function testSequenceBuilder()
    {
        $this->factory->fake([
            '*' => $this->factory->sequence()
                ->push('Ok', 201)
                ->push(['fact' => 'Cats are great!'])
                ->pushFile(__DIR__.'/fixtures/test.txt')
                ->pushStatus(403),
        ]);

        $response = $this->factory->get('https://example.com');
        $this->assertSame('Ok', $response->body());
        $this->assertSame(201, $response->status());

        $response = $this->factory->get('https://example.com');
        $this->assertSame(['fact' => 'Cats are great!'], $response->json());
        $this->assertSame(200, $response->status());

        $response = $this->factory->get('https://example.com');
        $this->assertSame("This is a story about something that happened long ago when your grandfather was a child.\n", $response->body());
        $this->assertSame(200, $response->status());

        $response = $this->factory->get('https://example.com');
        $this->assertSame('', $response->body());
        $this->assertSame(403, $response->status());

        $this->expectException(OutOfBoundsException::class);

        // The sequence is empty, it should throw an exception.
        $this->factory->get('https://example.com');
    }

    public function testSequenceBuilderCanKeepGoingWhenEmpty()
    {
        $this->factory->fake([
            '*' => $this->factory->sequence()
                ->dontFailWhenEmpty()
                ->push('Ok'),
        ]);

        $response = $this->factory->get('https://laravel.com');
        $this->assertSame('Ok', $response->body());

        // The sequence is empty, but it should not fail.
        $this->factory->get('https://laravel.com');
    }

    public function testAssertSequencesAreEmpty()
    {
        $this->factory->fake([
            '*' => $this->factory->sequence()
                ->push('1')
                ->push('2'),
        ]);

        $this->factory->get('https://example.com');
        $this->factory->get('https://example.com');

        $this->factory->assertSequencesAreEmpty();
    }

    public function testFakeSequence()
    {
        $this->factory->fakeSequence()
            ->pushStatus(201)
            ->pushStatus(301);

        $this->assertSame(201, $this->factory->get('https://example.com')->status());
        $this->assertSame(301, $this->factory->get('https://example.com')->status());
    }

    public function testWithCookies()
    {
        $this->factory->fakeSequence()->pushStatus(200);

        $response = $this->factory->withCookies(
            ['foo' => 'bar'], 'https://laravel.com'
        )->get('https://laravel.com');

        $this->assertCount(1, $response->cookies()->toArray());

        /** @var \GuzzleHttp\Cookie\CookieJarInterface $responseCookies */
        $responseCookie = $response->cookies()->toArray()[0];

        $this->assertSame('foo', $responseCookie['Name']);
        $this->assertSame('bar', $responseCookie['Value']);
        $this->assertSame('https://laravel.com', $responseCookie['Domain']);
    }

    public function testGetWithArrayQueryParam()
    {
        $this->factory->fake();

        $this->factory->get('http://foo.com/get', ['foo' => 'bar']);

        $this->factory->assertSent(function (Request $request) {
            return $request->url() === 'http://foo.com/get?foo=bar'
                && $request['foo'] === 'bar';
        });
    }

    public function testGetWithArrayableQueryParam()
    {
        $this->factory->fake();

        $this->factory->get('http://foo.com/get', new Fluent(['foo' => 'bar']));

        $this->factory->assertSent(function (Request $request) {
            return $request->url() === 'http://foo.com/get?foo=bar'
                && $request['foo'] === 'bar';
        });
    }

    public function testGetWithStringQueryParam()
    {
        $this->factory->fake();

        $this->factory->get('http://foo.com/get', 'foo=bar');

        $this->factory->assertSent(function (Request $request) {
            return $request->url() === 'http://foo.com/get?foo=bar'
                && $request['foo'] === 'bar';
        });
    }

    public function testGetWithQuery()
    {
        $this->factory->fake();

        $this->factory->get('http://foo.com/get?foo=bar&page=1');

        $this->factory->assertSent(function (Request $request) {
            return $request->url() === 'http://foo.com/get?foo=bar&page=1'
                && $request['foo'] === 'bar'
                && $request['page'] === '1';
        });
    }

    public function testGetWithQueryWontEncode()
    {
        $this->factory->fake();

        $this->factory->get('http://foo.com/get?foo;bar;1;5;10&page=1');

        $this->factory->assertSent(function (Request $request) {
            return $request->url() === 'http://foo.com/get?foo;bar;1;5;10&page=1'
                && ! isset($request['foo'])
                && ! isset($request['bar'])
                && $request['page'] === '1';
        });
    }

    public function testGetWithArrayQueryParamOverwrites()
    {
        $this->factory->fake();

        $this->factory->get('http://foo.com/get?foo=bar&page=1', ['hello' => 'world']);

        $this->factory->assertSent(function (Request $request) {
            return $request->url() === 'http://foo.com/get?hello=world'
                && $request['hello'] === 'world';
        });
    }

    public function testGetWithArrayQueryParamEncodes()
    {
        $this->factory->fake();

        $this->factory->get('http://foo.com/get', ['foo;bar; space test' => 'laravel']);

        $this->factory->assertSent(function (Request $request) {
            return $request->url() === 'http://foo.com/get?foo%3Bbar%3B%20space%20test=laravel'
                && $request['foo;bar; space test'] === 'laravel';
        });
    }

    public function testCanConfirmManyHeaders()
    {
        $this->factory->fake();

        $this->factory->withHeaders([
            'X-Test-Header' => 'foo',
            'X-Test-ArrayHeader' => ['bar', 'baz'],
        ])->post('http://foo.com/json');

        $this->factory->assertSent(function (Request $request) {
            return $request->url() === 'http://foo.com/json' &&
                   $request->hasHeaders([
                       'X-Test-Header' => 'foo',
                       'X-Test-ArrayHeader' => ['bar', 'baz'],
                   ]);
        });
    }

    public function testCanConfirmManyHeadersUsingAString()
    {
        $this->factory->fake();

        $this->factory->withHeaders([
            'X-Test-Header' => 'foo',
            'X-Test-ArrayHeader' => ['bar', 'baz'],
        ])->post('http://foo.com/json');

        $this->factory->assertSent(function (Request $request) {
            return $request->url() === 'http://foo.com/json' &&
                   $request->hasHeaders('X-Test-Header');
        });
    }

    public function testExceptionAccessorOnSuccess()
    {
        $resp = new Response(new Psr7Response());

        $this->assertNull($resp->toException());
    }

    public function testExceptionAccessorOnFailure()
    {
        $error = [
            'error' => [
                'code' => 403,
                'message' => 'The Request can not be completed',
            ],
        ];
        $response = new Psr7Response(403, [], json_encode($error));
        $resp = new Response($response);

        $this->assertInstanceOf(RequestException::class, $resp->toException());
    }

    public function testRequestExceptionSummary()
    {
        $this->expectException(RequestException::class);
        $this->expectExceptionMessage('{"error":{"code":403,"message":"The Request can not be completed"}}');

        $error = [
            'error' => [
                'code' => 403,
                'message' => 'The Request can not be completed',
            ],
        ];
        $response = new Psr7Response(403, [], json_encode($error));

        throw new RequestException(new Response($response));
    }

    public function testRequestExceptionTruncatedSummary()
    {
        $this->expectException(RequestException::class);
        $this->expectExceptionMessage('{"error":{"code":403,"message":"The Request can not be completed because quota limit was exceeded. Please, check our sup (truncated...)');

        $error = [
            'error' => [
                'code' => 403,
                'message' => 'The Request can not be completed because quota limit was exceeded. Please, check our support team to increase your limit',
            ],
        ];
        $response = new Psr7Response(403, [], json_encode($error));

        throw new RequestException(new Response($response));
    }

    public function testRequestExceptionEmptyBody()
    {
        $this->expectException(RequestException::class);
        $this->expectExceptionMessageMatches('/HTTP request returned status code 403$/');

        $response = new Psr7Response(403);

        throw new RequestException(new Response($response));
    }

    public function testOnErrorDoesntCallClosureOnInformational()
    {
        $status = 0;
        $client = $this->factory->fake([
            'laravel.com' => $this->factory::response('', 101),
        ]);

        $response = $client->get('laravel.com')
            ->onError(function ($response) use (&$status) {
                $status = $response->status();
            });

        $this->assertSame(0, $status);
        $this->assertSame(101, $response->status());
    }

    public function testOnErrorDoesntCallClosureOnSuccess()
    {
        $status = 0;
        $client = $this->factory->fake([
            'laravel.com' => $this->factory::response('', 201),
        ]);

        $response = $client->get('laravel.com')
            ->onError(function ($response) use (&$status) {
                $status = $response->status();
            });

        $this->assertSame(0, $status);
        $this->assertSame(201, $response->status());
    }

    public function testOnErrorDoesntCallClosureOnRedirection()
    {
        $status = 0;
        $client = $this->factory->fake([
            'laravel.com' => $this->factory::response('', 301),
        ]);

        $response = $client->get('laravel.com')
            ->onError(function ($response) use (&$status) {
                $status = $response->status();
            });

        $this->assertSame(0, $status);
        $this->assertSame(301, $response->status());
    }

    public function testOnErrorCallsClosureOnClientError()
    {
        $status = 0;
        $client = $this->factory->fake([
            'laravel.com' => $this->factory::response('', 401),
        ]);

        $response = $client->get('laravel.com')
            ->onError(function ($response) use (&$status) {
                $status = $response->status();
            });

        $this->assertSame(401, $status);
        $this->assertSame(401, $response->status());
    }

    public function testOnErrorCallsClosureOnServerError()
    {
        $status = 0;
        $client = $this->factory->fake([
            'laravel.com' => $this->factory::response('', 501),
        ]);

        $response = $client->get('laravel.com')
            ->onError(function ($response) use (&$status) {
                $status = $response->status();
            });

        $this->assertSame(501, $status);
        $this->assertSame(501, $response->status());
    }

    public function testSinkToFile()
    {
        $this->factory->fakeSequence()->push('abc123');

        $destination = __DIR__.'/fixtures/sunk.txt';

        if (file_exists($destination)) {
            unlink($destination);
        }

        $this->factory->withOptions(['sink' => $destination])->get('https://example.com');

        $this->assertFileExists($destination);
        $this->assertSame('abc123', file_get_contents($destination));

        unlink($destination);
    }

    public function testSinkToResource()
    {
        $this->factory->fakeSequence()->push('abc123');

        $resource = fopen('php://temp', 'w');

        $this->factory->sink($resource)->get('https://example.com');

        $this->assertSame(0, ftell($resource));
        $this->assertSame('abc123', stream_get_contents($resource));
    }

    public function testSinkWhenStubbedByPath()
    {
        $this->factory->fake([
            'foo.com/*' => ['page' => 'foo'],
        ]);

        $resource = fopen('php://temp', 'w');

        $this->factory->sink($resource)->get('http://foo.com/test');

        $this->assertSame(json_encode(['page' => 'foo']), stream_get_contents($resource));
    }

    public function testCanAssertAgainstOrderOfHttpRequestsWithUrlStrings()
    {
        $this->factory->fake();

        $exampleUrls = [
            'http://example.com/1',
            'http://example.com/2',
            'http://example.com/3',
        ];

        foreach ($exampleUrls as $url) {
            $this->factory->get($url);
        }

        $this->factory->assertSentInOrder($exampleUrls);
    }

    public function testAssertionsSentOutOfOrderThrowAssertionFailed()
    {
        $this->factory->fake();

        $exampleUrls = [
            'http://example.com/1',
            'http://example.com/2',
            'http://example.com/3',
        ];

        $this->factory->get($exampleUrls[0]);
        $this->factory->get($exampleUrls[2]);
        $this->factory->get($exampleUrls[1]);

        $this->expectException(AssertionFailedError::class);

        $this->factory->assertSentInOrder($exampleUrls);
    }

    public function testWrongNumberOfRequestsThrowAssertionFailed()
    {
        $this->factory->fake();

        $exampleUrls = [
            'http://example.com/1',
            'http://example.com/2',
            'http://example.com/3',
        ];

        $this->factory->get($exampleUrls[0]);
        $this->factory->get($exampleUrls[1]);

        $this->expectException(AssertionFailedError::class);

        $this->factory->assertSentInOrder($exampleUrls);
    }

    public function testCanAssertAgainstOrderOfHttpRequestsWithCallables()
    {
        $this->factory->fake();

        $exampleUrls = [
            function ($request) {
                return $request->url() === 'http://example.com/1';
            },
            function ($request) {
                return $request->url() === 'http://example.com/2';
            },
            function ($request) {
                return $request->url() === 'http://example.com/3';
            },
        ];

        $this->factory->get('http://example.com/1');
        $this->factory->get('http://example.com/2');
        $this->factory->get('http://example.com/3');

        $this->factory->assertSentInOrder($exampleUrls);
    }

    public function testCanAssertAgainstOrderOfHttpRequestsWithCallablesAndHeaders()
    {
        $this->factory->fake();

        $executionOrder = [
            function (Request $request) {
                return $request->url() === 'http://foo.com/json' &&
                       $request->hasHeader('Content-Type', 'application/json') &&
                       $request->hasHeader('X-Test-Header', 'foo') &&
                       $request->hasHeader('X-Test-ArrayHeader', ['bar', 'baz']) &&
                       $request['name'] === 'Taylor';
            },
            function (Request $request) {
                return $request->url() === 'http://bar.com/json' &&
                       $request->hasHeader('Content-Type', 'application/json') &&
                       $request->hasHeader('X-Test-Header', 'bar') &&
                       $request->hasHeader('X-Test-ArrayHeader', ['bar', 'baz']) &&
                       $request['name'] === 'Taylor';
            },
        ];

        $this->factory->withHeaders([
            'X-Test-Header' => 'foo',
            'X-Test-ArrayHeader' => ['bar', 'baz'],
        ])->post('http://foo.com/json', [
            'name' => 'Taylor',
        ]);

        $this->factory->withHeaders([
            'X-Test-Header' => 'bar',
            'X-Test-ArrayHeader' => ['bar', 'baz'],
        ])->post('http://bar.com/json', [
            'name' => 'Taylor',
        ]);

        $this->factory->assertSentInOrder($executionOrder);
    }

    public function testCanAssertAgainstOrderOfHttpRequestsWithCallablesAndHeadersFailsCorrectly()
    {
        $this->factory->fake();

        $executionOrder = [
            function (Request $request) {
                return $request->url() === 'http://bar.com/json' &&
                       $request->hasHeader('Content-Type', 'application/json') &&
                       $request->hasHeader('X-Test-Header', 'bar') &&
                       $request->hasHeader('X-Test-ArrayHeader', ['bar', 'baz']) &&
                       $request['name'] === 'Taylor';
            },
            function (Request $request) {
                return $request->url() === 'http://foo.com/json' &&
                       $request->hasHeader('Content-Type', 'application/json') &&
                       $request->hasHeader('X-Test-Header', 'foo') &&
                       $request->hasHeader('X-Test-ArrayHeader', ['bar', 'baz']) &&
                       $request['name'] === 'Taylor';
            },
        ];

        $this->factory->withHeaders([
            'X-Test-Header' => 'foo',
            'X-Test-ArrayHeader' => ['bar', 'baz'],
        ])->post('http://foo.com/json', [
            'name' => 'Taylor',
        ]);

        $this->factory->withHeaders([
            'X-Test-Header' => 'bar',
            'X-Test-ArrayHeader' => ['bar', 'baz'],
        ])->post('http://bar.com/json', [
            'name' => 'Taylor',
        ]);

        $this->expectException(AssertionFailedError::class);

        $this->factory->assertSentInOrder($executionOrder);
    }

    public function testCanDump()
    {
        $dumped = [];

        VarDumper::setHandler(function ($value) use (&$dumped) {
            $dumped[] = $value;
        });

        $this->factory->fake()->dump(1, 2, 3)->withOptions(['delay' => 1000])->get('http://foo.com');

        $this->assertSame(1, $dumped[0]);
        $this->assertSame(2, $dumped[1]);
        $this->assertSame(3, $dumped[2]);
        $this->assertInstanceOf(Request::class, $dumped[3]);
        $this->assertSame(1000, $dumped[4]['delay']);

        VarDumper::setHandler(null);
    }

    public function testResponseSequenceIsMacroable()
    {
        ResponseSequence::macro('customMethod', function () {
            return 'yes!';
        });

        $this->assertSame('yes!', $this->factory->fakeSequence()->customMethod());
    }

    public function testRequestsCanBeAsync()
    {
        $request = new PendingRequest($this->factory);

        $promise = $request->async()->get('http://foo.com');

        $this->assertInstanceOf(PromiseInterface::class, $promise);

        $this->assertSame($promise, $request->getPromise());
    }

    public function testClientCanBeSet()
    {
        $client = $this->factory->buildClient();

        $request = new PendingRequest($this->factory);

        $this->assertNotSame($client, $request->buildClient());

        $request->setClient($client);

        $this->assertSame($client, $request->buildClient());
    }

    public function testMultipleRequestsAreSentInThePool()
    {
        $this->factory->fake([
            '200.com' => $this->factory::response('', 200),
            '400.com' => $this->factory::response('', 400),
            '500.com' => $this->factory::response('', 500),
        ]);

        $responses = $this->factory->pool(function (Pool $pool) {
            return [
                $pool->get('200.com'),
                $pool->get('400.com'),
                $pool->get('500.com'),
            ];
        });

        $this->assertSame(200, $responses[0]->status());
        $this->assertSame(400, $responses[1]->status());
        $this->assertSame(500, $responses[2]->status());
    }

    public function testMultipleRequestsAreSentInThePoolWithKeys()
    {
        $this->factory->fake([
            '200.com' => $this->factory::response('', 200),
            '400.com' => $this->factory::response('', 400),
            '500.com' => $this->factory::response('', 500),
        ]);

        $responses = $this->factory->pool(function (Pool $pool) {
            return [
                $pool->as('test200')->get('200.com'),
                $pool->as('test400')->get('400.com'),
                $pool->as('test500')->get('500.com'),
            ];
        });

        $this->assertSame(200, $responses['test200']->status());
        $this->assertSame(400, $responses['test400']->status());
        $this->assertSame(500, $responses['test500']->status());
    }

    public function testTheRequestSendingAndResponseReceivedEventsAreFiredWhenARequestIsSent()
    {
        $events = m::mock(Dispatcher::class);
        $events->shouldReceive('dispatch')->times(5)->with(m::type(RequestSending::class));
        $events->shouldReceive('dispatch')->times(5)->with(m::type(ResponseReceived::class));

        $factory = new Factory($events);
        $factory->fake();

        $factory->get('https://example.com');
        $factory->head('https://example.com');
        $factory->post('https://example.com');
        $factory->patch('https://example.com');
        $factory->delete('https://example.com');
    }

    public function testTheRequestSendingAndResponseReceivedEventsAreFiredWhenARequestIsSentAsync()
    {
        $events = m::mock(Dispatcher::class);
        $events->shouldReceive('dispatch')->times(5)->with(m::type(RequestSending::class));
        $events->shouldReceive('dispatch')->times(5)->with(m::type(ResponseReceived::class));

        $factory = new Factory($events);
        $factory->fake();
        $factory->pool(function (Pool $pool) {
            return [
                $pool->get('https://example.com'),
                $pool->head('https://example.com'),
                $pool->post('https://example.com'),
                $pool->patch('https://example.com'),
                $pool->delete('https://example.com'),
            ];
        });
    }

    public function testTheTransferStatsAreCalledSafelyWhenFakingTheRequest()
    {
        $this->factory->fake(['https://example.com' => ['world' => 'Hello world']]);
        $stats = $this->factory->get('https://example.com')->handlerStats();
        $effectiveUri = $this->factory->get('https://example.com')->effectiveUri();

        $this->assertIsArray($stats);
        $this->assertEmpty($stats);

        $this->assertNull($effectiveUri);
    }

    public function testTransferStatsArePresentWhenFakingTheRequestUsingAPromiseResponse()
    {
        $this->factory->fake(['https://example.com' => $this->factory->response()]);
        $effectiveUri = $this->factory->get('https://example.com')->effectiveUri();

        $this->assertSame('https://example.com', (string) $effectiveUri);
    }

    public function testClonedClientsWorkSuccessfullyWithTheRequestObject()
    {
        $events = m::mock(Dispatcher::class);
        $events->shouldReceive('dispatch')->once()->with(m::type(RequestSending::class));
        $events->shouldReceive('dispatch')->once()->with(m::type(ResponseReceived::class));

        $factory = new Factory($events);
        $factory->fake(['example.com' => $factory->response('foo', 200)]);

        $client = $factory->timeout(10);
        $clonedClient = clone $client;

        $clonedClient->get('https://example.com');
    }

    public function testRequestIsMacroable()
    {
        Request::macro('customMethod', function () {
            return 'yes!';
        });

        $this->factory->fake(function (Request $request) {
            $this->assertSame('yes!', $request->customMethod());

            return $this->factory->response();
        });

        $this->factory->get('https://example.com');
    }

    public function testRequestExceptionIsThrownWhenRetriesExhausted()
    {
        $this->expectException(RequestException::class);

        $this->factory->fake([
            '*' => $this->factory->response(['error'], 403),
        ]);

        $this->factory
            ->retry(2, 1000, null, true)
            ->get('http://foo.com/get');
    }

    public function testRequestExceptionIsNotThrownWhenDisabledAndRetriesExhausted()
    {
        $this->factory->fake([
            '*' => $this->factory->response(['error'], 403),
        ]);

        $response = $this->factory
            ->retry(2, 1000, null, false)
            ->get('http://foo.com/get');

        $this->assertTrue($response->failed());
    }
}<|MERGE_RESOLUTION|>--- conflicted
+++ resolved
@@ -181,7 +181,6 @@
         });
     }
 
-<<<<<<< HEAD
     public function testCanSendArrayableFormData()
     {
         $this->factory->fake();
@@ -196,7 +195,8 @@
                    $request->hasHeader('Content-Type', 'application/x-www-form-urlencoded') &&
                    $request['name'] === 'Taylor';
         });
-=======
+    }
+
     public function testRecordedCallsAreEmptiedWhenFakeIsCalled()
     {
         $this->factory->fake([
@@ -212,7 +212,6 @@
         $this->factory->fake();
 
         $this->factory->assertNothingSent();
->>>>>>> 5321e34a
     }
 
     public function testSpecificRequestIsNotBeingSent()
