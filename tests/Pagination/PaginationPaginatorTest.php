<?php

use Mockery as m;
use Illuminate\Pagination\UrlWindow;
use Illuminate\Pagination\LengthAwarePaginator;
use Illuminate\Pagination\Paginator as Paginator;
use Illuminate\Pagination\BootstrapThreePresenter as BootstrapPresenter;

class PaginationPaginatorTest extends PHPUnit_Framework_TestCase
{
    public function tearDown()
    {
        m::close();
    }

    public function testPaginatorGetPageName()
    {
        $p = new LengthAwarePaginator($array = ['item3', 'item4'], 4, 2, 2);
        $this->assertEquals('page', $p->getPageName());

        $p->setPageName('p');
        $this->assertEquals('p', $p->getPageName());
    }

    public function testPaginatorCanGiveMeRelevantPageInformation()
    {
        $p = new LengthAwarePaginator($array = ['item3', 'item4'], 4, 2, 2);

        $this->assertEquals(2, $p->lastPage());
        $this->assertEquals(2, $p->currentPage());
        $this->assertTrue($p->hasPages());
        $this->assertFalse($p->hasMorePages());
        $this->assertEquals(['item3', 'item4'], $p->items());
    }

    public function testPaginatorCanGenerateUrls()
    {
        $p = new LengthAwarePaginator($array = ['item1', 'item2', 'item3', 'item4'], 4, 2, 2, ['path' => 'http://website.com/', 'pageName' => 'foo']);

        $this->assertEquals('http://website.com?foo=2', $p->url($p->currentPage()));
        $this->assertEquals('http://website.com?foo=1', $p->url($p->currentPage() - 1));
        $this->assertEquals('http://website.com?foo=1', $p->url($p->currentPage() - 2));
<<<<<<< HEAD
    }

    public function testLengthAwarePaginatorCanGenerateUrlsWithoutTrailingSlashes()
    {
        $p = new LengthAwarePaginator($array = ['item1', 'item2', 'item3', 'item4'], 4, 2, 2, ['path' => 'http://website.com/test/', 'pageName' => 'foo']);

        $this->assertEquals('http://website.com/test?foo=2', $p->url($p->currentPage()));
        $this->assertEquals('http://website.com/test?foo=1', $p->url($p->currentPage() - 1));
        $this->assertEquals('http://website.com/test?foo=1', $p->url($p->currentPage() - 2));
=======
>>>>>>> 26340ed0
    }

    public function testPresenterCanDetermineIfThereAreAnyPagesToShow()
    {
        $p = new LengthAwarePaginator($array = ['item1', 'item2', 'item3', 'item4'], 4, 2, 2);
        $window = new UrlWindow($p);
        $this->assertTrue($window->hasPages());
    }

    public function testPresenterCanGetAUrlRangeForASmallNumberOfUrls()
    {
        $p = new LengthAwarePaginator($array = ['item1', 'item2', 'item3', 'item4'], 4, 2, 2);
        $window = new UrlWindow($p);
        $this->assertEquals(['first' => [1 => '/?page=1', 2 => '/?page=2'], 'slider' => null, 'last' => null], $window->get());
    }

    public function testPresenterCanGetAUrlRangeForAWindowOfLinks()
    {
        $array = [];
        for ($i = 1; $i <= 13; $i++) {
            $array[$i] = 'item'.$i;
        }
        $p = new LengthAwarePaginator($array, count($array), 1, 7);
        $window = new UrlWindow($p);
        $slider = [];
        for ($i = 4; $i <= 10; $i++) {
            $slider[$i] = '/?page='.$i;
        }

        $this->assertEquals(['first' => [1 => '/?page=1', 2 => '/?page=2'], 'slider' => $slider, 'last' => [12 => '/?page=12', 13 => '/?page=13']], $window->get());

        /*
         * Test Being Near The End Of The List
         */
        $p = new LengthAwarePaginator($array, count($array), 1, 8);
        $window = new UrlWindow($p);
        $last = [];
        for ($i = 5; $i <= 13; $i++) {
            $last[$i] = '/?page='.$i;
        }

        $this->assertEquals(['first' => [1 => '/?page=1', 2 => '/?page=2'], 'slider' => null, 'last' => $last], $window->get());
    }

    public function testBootstrapPresenterCanGeneratorLinksForSlider()
    {
        $array = [];
        for ($i = 1; $i <= 13; $i++) {
            $array[$i] = 'item'.$i;
        }
        $p = new LengthAwarePaginator($array, count($array), 1, 7);
        $presenter = new BootstrapPresenter($p);

        $this->assertEquals(trim(file_get_contents(__DIR__.'/fixtures/slider.html')), $presenter->render());
    }

    public function testCustomPresenter()
    {
        $p = new LengthAwarePaginator([], 1, 1, 1);
        $presenter = m::mock('StdClass');
        \Illuminate\Pagination\AbstractPaginator::presenter(function () use ($presenter) {
            return $presenter;
        });
        $presenter->shouldReceive('render')->andReturn('presenter');

        $this->assertEquals('presenter', $p->render());

        \Illuminate\Pagination\AbstractPaginator::presenter(function () {
            return;
        });
    }

    public function testBootstrapPresenterCanGeneratorLinksForTooCloseToBeginning()
    {
        $array = [];
        for ($i = 1; $i <= 13; $i++) {
            $array[$i] = 'item'.$i;
        }
        $p = new LengthAwarePaginator($array, count($array), 1, 2);
        $presenter = new BootstrapPresenter($p);

        $this->assertEquals(trim(file_get_contents(__DIR__.'/fixtures/beginning.html')), $presenter->render());
    }

    public function testBootstrapPresenterCanGeneratorLinksForTooCloseToEnding()
    {
        $array = [];
        for ($i = 1; $i <= 13; $i++) {
            $array[$i] = 'item'.$i;
        }
        $p = new LengthAwarePaginator($array, count($array), 1, 12);
        $presenter = new BootstrapPresenter($p);

        $this->assertEquals(trim(file_get_contents(__DIR__.'/fixtures/ending.html')), $presenter->render());
    }

    public function testBootstrapPresenterCanGeneratorLinksForWhenOnLastPage()
    {
        $array = [];
        for ($i = 1; $i <= 13; $i++) {
            $array[$i] = 'item'.$i;
        }
        $p = new LengthAwarePaginator($array, count($array), 1, 13);
        $presenter = new BootstrapPresenter($p);

        $this->assertEquals(trim(file_get_contents(__DIR__.'/fixtures/last_page.html')), $presenter->render());
    }

    public function testBootstrapPresenterCanGeneratorLinksForWhenOnFirstPage()
    {
        $array = [];
        for ($i = 1; $i <= 13; $i++) {
            $array[$i] = 'item'.$i;
        }
        $p = new LengthAwarePaginator($array, count($array), 1, 1);
        $presenter = new BootstrapPresenter($p);

        $this->assertEquals(trim(file_get_contents(__DIR__.'/fixtures/first_page.html')), $presenter->render());
    }

    public function testSimplePaginatorReturnsRelevantContextInformation()
    {
        $p = new Paginator($array = ['item3', 'item4', 'item5'], 2, 2);

        $this->assertEquals(2, $p->currentPage());
        $this->assertTrue($p->hasPages());
        $this->assertTrue($p->hasMorePages());
        $this->assertEquals(['item3', 'item4'], $p->items());

        $this->assertEquals([
            'per_page' => 2, 'current_page' => 2, 'next_page_url' => '/?page=3',
            'prev_page_url' => '/?page=1', 'from' => 3, 'to' => 4, 'data' => ['item3', 'item4'],
        ], $p->toArray());
    }

    public function testPaginatorRemovesTrailingSlashes()
    {
        $p = new Paginator($array = ['item1', 'item2', 'item3'], 2, 2, ['path' => 'http://website.com/test/']);
<<<<<<< HEAD

        $this->assertEquals('http://website.com/test?page=1', $p->previousPageUrl());
    }

    public function testPaginatorGeneratesUrlsWithoutTrailingSlash()
    {
        $p = new Paginator($array = ['item1', 'item2', 'item3'], 2, 2, ['path' => 'http://website.com/test']);

=======
        $this->assertEquals('http://website.com/test?page=1', $p->previousPageUrl());
    }
    public function testPaginatorGeneratesUrlsWithoutTrailingSlash()
    {
        $p = new Paginator($array = ['item1', 'item2', 'item3'], 2, 2, ['path' => 'http://website.com/test']);
>>>>>>> 26340ed0
        $this->assertEquals('http://website.com/test?page=1', $p->previousPageUrl());
    }
}<|MERGE_RESOLUTION|>--- conflicted
+++ resolved
@@ -40,7 +40,6 @@
         $this->assertEquals('http://website.com?foo=2', $p->url($p->currentPage()));
         $this->assertEquals('http://website.com?foo=1', $p->url($p->currentPage() - 1));
         $this->assertEquals('http://website.com?foo=1', $p->url($p->currentPage() - 2));
-<<<<<<< HEAD
     }
 
     public function testLengthAwarePaginatorCanGenerateUrlsWithoutTrailingSlashes()
@@ -50,8 +49,6 @@
         $this->assertEquals('http://website.com/test?foo=2', $p->url($p->currentPage()));
         $this->assertEquals('http://website.com/test?foo=1', $p->url($p->currentPage() - 1));
         $this->assertEquals('http://website.com/test?foo=1', $p->url($p->currentPage() - 2));
-=======
->>>>>>> 26340ed0
     }
 
     public function testPresenterCanDetermineIfThereAreAnyPagesToShow()
@@ -190,7 +187,6 @@
     public function testPaginatorRemovesTrailingSlashes()
     {
         $p = new Paginator($array = ['item1', 'item2', 'item3'], 2, 2, ['path' => 'http://website.com/test/']);
-<<<<<<< HEAD
 
         $this->assertEquals('http://website.com/test?page=1', $p->previousPageUrl());
     }
@@ -199,13 +195,6 @@
     {
         $p = new Paginator($array = ['item1', 'item2', 'item3'], 2, 2, ['path' => 'http://website.com/test']);
 
-=======
         $this->assertEquals('http://website.com/test?page=1', $p->previousPageUrl());
     }
-    public function testPaginatorGeneratesUrlsWithoutTrailingSlash()
-    {
-        $p = new Paginator($array = ['item1', 'item2', 'item3'], 2, 2, ['path' => 'http://website.com/test']);
->>>>>>> 26340ed0
-        $this->assertEquals('http://website.com/test?page=1', $p->previousPageUrl());
-    }
 }