<?php

namespace Illuminate\Tests\Integration\Database;

use Illuminate\Database\Schema\Blueprint;
use Illuminate\Support\Facades\DB;
use Illuminate\Support\Facades\Schema;

<<<<<<< HEAD
=======
/**
 * @requires extension pdo_mysql
 */
>>>>>>> 676b0c54
class DatabaseMySqlConnectionTest extends DatabaseMySqlTestCase
{
    const TABLE = 'player';
    const FLOAT_COL = 'float_col';
    const JSON_COL = 'json_col';
    const FLOAT_VAL = 0.2;

    protected function setUp(): void
    {
        parent::setUp();

        if (! isset($_SERVER['CI']) || windows_os()) {
            $this->markTestSkipped('This test is only executed on CI in Linux.');
        }

        if (! Schema::hasTable(self::TABLE)) {
            Schema::create(self::TABLE, function (Blueprint $table) {
                $table->json(self::JSON_COL)->nullable();
                $table->float(self::FLOAT_COL)->nullable();
            });
        }
    }

    protected function tearDown(): void
    {
        Schema::drop(self::TABLE);

        parent::tearDown();
    }

    /**
     * @dataProvider floatComparisonsDataProvider
     */
    public function testJsonFloatComparison($value, $operator, $shouldMatch)
    {
        DB::table(self::TABLE)->insert([self::JSON_COL => '{"rank":'.self::FLOAT_VAL.'}']);

        $this->assertSame(
            $shouldMatch,
            DB::table(self::TABLE)->where(self::JSON_COL.'->rank', $operator, $value)->exists(),
            self::JSON_COL.'->rank should '.($shouldMatch ? '' : 'not ')."be $operator $value"
        );
    }

    public function floatComparisonsDataProvider()
    {
        return [
            [0.2, '=', true],
            [0.2, '>', false],
            [0.2, '<', false],
            [0.1, '=', false],
            [0.1, '<', false],
            [0.1, '>', true],
            [0.3, '=', false],
            [0.3, '<', true],
            [0.3, '>', false],
        ];
    }

    public function testFloatValueStoredCorrectly()
    {
        DB::table(self::TABLE)->insert([self::FLOAT_COL => self::FLOAT_VAL]);

        $this->assertEquals(self::FLOAT_VAL, DB::table(self::TABLE)->value(self::FLOAT_COL));
    }

    /**
     * @dataProvider jsonWhereNullDataProvider
     */
    public function testJsonWhereNull($expected, $key, array $value = ['value' => 123])
    {
        DB::table(self::TABLE)->insert([self::JSON_COL => json_encode($value)]);

        $this->assertSame($expected, DB::table(self::TABLE)->whereNull(self::JSON_COL.'->'.$key)->exists());
    }

    /**
     * @dataProvider jsonWhereNullDataProvider
     */
    public function testJsonWhereNotNull($expected, $key, array $value = ['value' => 123])
    {
        DB::table(self::TABLE)->insert([self::JSON_COL => json_encode($value)]);

        $this->assertSame(! $expected, DB::table(self::TABLE)->whereNotNull(self::JSON_COL.'->'.$key)->exists());
    }

    public function jsonWhereNullDataProvider()
    {
        return [
            'key not exists' => [true, 'invalid'],
            'key exists and null' => [true, 'value', ['value' => null]],
            'key exists and "null"' => [false, 'value', ['value' => 'null']],
            'key exists and not null' => [false, 'value', ['value' => false]],
            'nested key not exists' => [true, 'nested->invalid'],
            'nested key exists and null' => [true, 'nested->value', ['nested' => ['value' => null]]],
            'nested key exists and "null"' => [false, 'nested->value', ['nested' => ['value' => 'null']]],
            'nested key exists and not null' => [false, 'nested->value', ['nested' => ['value' => false]]],
        ];
    }
}<|MERGE_RESOLUTION|>--- conflicted
+++ resolved
@@ -6,12 +6,9 @@
 use Illuminate\Support\Facades\DB;
 use Illuminate\Support\Facades\Schema;
 
-<<<<<<< HEAD
-=======
 /**
  * @requires extension pdo_mysql
  */
->>>>>>> 676b0c54
 class DatabaseMySqlConnectionTest extends DatabaseMySqlTestCase
 {
     const TABLE = 'player';
