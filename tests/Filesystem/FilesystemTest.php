--- conflicted
+++ resolved
@@ -48,15 +48,10 @@
     {
         file_put_contents($this->tempDir.'/file.txt', 'Hello World');
         chmod($this->tempDir.'/file.txt', 0755);
-<<<<<<< HEAD
+
         $files = new Filesystem;
         $filePermisson = $files->chmod($this->tempDir.'/file.txt');
         $this->assertEquals('0755', $filePermisson);
-=======
-        $files = new Filesystem();
-        $filePermission = $files->chmod($this->tempDir.'/file.txt');
-        $this->assertEquals('0755', $filePermission);
->>>>>>> c3d9de80
     }
 
     public function testDeleteRemovesFiles()
