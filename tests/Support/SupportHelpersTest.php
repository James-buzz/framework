--- conflicted
+++ resolved
@@ -637,11 +637,7 @@
         $this->assertEquals(2, $attempts);
 
         // Make sure we waited 100ms for the first attempt
-<<<<<<< HEAD
-        $this->assertEqualsWithDelta(0.1, microtime(true) - $startTime, 0.05);
-=======
         $this->assertEqualsWithDelta(0.1, microtime(true) - $startTime, 0.03);
->>>>>>> 3145c601
     }
 
     public function testRetryWithPassingSleepCallback()
@@ -664,11 +660,7 @@
         $this->assertEquals(3, $attempts);
 
         // Make sure we waited 300ms for the first two attempts
-<<<<<<< HEAD
-        $this->assertEqualsWithDelta(0.3, microtime(true) - $startTime, 0.05);
-=======
         $this->assertEqualsWithDelta(0.3, microtime(true) - $startTime, 0.03);
->>>>>>> 3145c601
     }
 
     public function testRetryWithPassingWhenCallback()
@@ -689,11 +681,7 @@
         $this->assertEquals(2, $attempts);
 
         // Make sure we waited 100ms for the first attempt
-<<<<<<< HEAD
-        $this->assertEqualsWithDelta(0.1, microtime(true) - $startTime, 0.05);
-=======
         $this->assertEqualsWithDelta(0.1, microtime(true) - $startTime, 0.03);
->>>>>>> 3145c601
     }
 
     public function testRetryWithFailingWhenCallback()
