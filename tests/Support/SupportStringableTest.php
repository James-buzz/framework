<?php

namespace Illuminate\Tests\Support;

use Illuminate\Support\Collection;
use Illuminate\Support\Stringable;
use PHPUnit\Framework\TestCase;

class SupportStringableTest extends TestCase
{
    /**
     * @param  string  $string
     * @return \Illuminate\Support\Stringable
     */
    protected function stringable($string = '')
    {
        return new Stringable($string);
    }

    public function testClassBasename()
    {
        $this->assertEquals(
            class_basename(static::class),
            $this->stringable(static::class)->classBasename()
        );
    }

    public function testIsAscii()
    {
        $this->assertTrue($this->stringable('A')->isAscii());
        $this->assertFalse($this->stringable('ù')->isAscii());
    }

    public function testIsEmpty()
    {
        $this->assertTrue($this->stringable('')->isEmpty());
        $this->assertFalse($this->stringable('A')->isEmpty());
        $this->assertFalse($this->stringable('0')->isEmpty());
    }

    public function testPluralStudly()
    {
        $this->assertSame('LaraCon', (string) $this->stringable('LaraCon')->pluralStudly(1));
        $this->assertSame('LaraCons', (string) $this->stringable('LaraCon')->pluralStudly(2));
        $this->assertSame('LaraCon', (string) $this->stringable('LaraCon')->pluralStudly(-1));
        $this->assertSame('LaraCons', (string) $this->stringable('LaraCon')->pluralStudly(-2));
    }

    public function testMatch()
    {
        $stringable = $this->stringable('foo bar');

        $this->assertSame('bar', (string) $stringable->match('/bar/'));
        $this->assertSame('bar', (string) $stringable->match('/foo (.*)/'));
        $this->assertTrue($stringable->match('/nothing/')->isEmpty());

        $this->assertEquals(['bar', 'bar'], $this->stringable('bar foo bar')->matchAll('/bar/')->all());

        $stringable = $this->stringable('bar fun bar fly');

        $this->assertEquals(['un', 'ly'], $stringable->matchAll('/f(\w*)/')->all());
        $this->assertTrue($stringable->matchAll('/nothing/')->isEmpty());
    }

    public function testTrim()
    {
        $this->assertSame('foo', (string) $this->stringable(' foo ')->trim());
    }

    public function testLtrim()
    {
        $this->assertSame('foo ', (string) $this->stringable(' foo ')->ltrim());
    }

    public function testRtrim()
    {
        $this->assertSame(' foo', (string) $this->stringable(' foo ')->rtrim());
    }

    public function testCanBeLimitedByWords()
    {
        $this->assertSame('Taylor...', (string) $this->stringable('Taylor Otwell')->words(1));
        $this->assertSame('Taylor___', (string) $this->stringable('Taylor Otwell')->words(1, '___'));
        $this->assertSame('Taylor Otwell', (string) $this->stringable('Taylor Otwell')->words(3));
    }

    public function testWhenEmpty()
    {
        tap($this->stringable(), function ($stringable) {
            $this->assertSame($stringable, $stringable->whenEmpty(function () {
                //
            }));
        });

        $this->assertSame('empty', (string) $this->stringable()->whenEmpty(function () {
            return 'empty';
        }));

        $this->assertSame('not-empty', (string) $this->stringable('not-empty')->whenEmpty(function () {
            return 'empty';
        }));
    }

    public function testWhenFalse()
    {
        $this->assertSame('when', (string) $this->stringable('when')->when(false, function ($stringable, $value) {
            return $stringable->append($value)->append('false');
        }));

        $this->assertSame('when false fallbacks to default', (string) $this->stringable('when false ')->when(false, function ($stringable, $value) {
            return $stringable->append($value);
        }, function ($stringable) {
            return $stringable->append('fallbacks to default');
        }));
    }

    public function testWhenTrue()
    {
        $this->assertSame('when true', (string) $this->stringable('when ')->when(true, function ($stringable) {
            return $stringable->append('true');
        }));

        $this->assertSame('gets a value from if', (string) $this->stringable('gets a value ')->when('from if', function ($stringable, $value) {
            return $stringable->append($value);
        }, function ($stringable) {
            return $stringable->append('fallbacks to default');
        }));
    }

    public function testTrimmedOnlyWhereNecessary()
    {
        $this->assertSame(' Taylor Otwell ', (string) $this->stringable(' Taylor Otwell ')->words(3));
        $this->assertSame(' Taylor...', (string) $this->stringable(' Taylor Otwell ')->words(1));
    }

    public function testTitle()
    {
        $this->assertSame('Jefferson Costella', (string) $this->stringable('jefferson costella')->title());
        $this->assertSame('Jefferson Costella', (string) $this->stringable('jefFErson coSTella')->title());
    }

    public function testWithoutWordsDoesntProduceError()
    {
        $nbsp = chr(0xC2).chr(0xA0);
        $this->assertSame(' ', (string) $this->stringable(' ')->words());
        $this->assertEquals($nbsp, (string) $this->stringable($nbsp)->words());
    }

    public function testAscii()
    {
        $this->assertSame('@', (string) $this->stringable('@')->ascii());
        $this->assertSame('u', (string) $this->stringable('ü')->ascii());
    }

    public function testAsciiWithSpecificLocale()
    {
        $this->assertSame('h H sht Sht a A ia yo', (string) $this->stringable('х Х щ Щ ъ Ъ иа йо')->ascii('bg'));
        $this->assertSame('ae oe ue Ae Oe Ue', (string) $this->stringable('ä ö ü Ä Ö Ü')->ascii('de'));
    }

    public function testStartsWith()
    {
        $this->assertTrue($this->stringable('jason')->startsWith('jas'));
        $this->assertTrue($this->stringable('jason')->startsWith('jason'));
        $this->assertTrue($this->stringable('jason')->startsWith(['jas']));
        $this->assertTrue($this->stringable('jason')->startsWith(['day', 'jas']));
        $this->assertFalse($this->stringable('jason')->startsWith('day'));
        $this->assertFalse($this->stringable('jason')->startsWith(['day']));
        $this->assertFalse($this->stringable('jason')->startsWith(null));
        $this->assertFalse($this->stringable('jason')->startsWith([null]));
        $this->assertFalse($this->stringable('0123')->startsWith([null]));
        $this->assertTrue($this->stringable('0123')->startsWith(0));
        $this->assertFalse($this->stringable('jason')->startsWith('J'));
        $this->assertFalse($this->stringable('jason')->startsWith(''));
        $this->assertFalse($this->stringable('7')->startsWith(' 7'));
        $this->assertTrue($this->stringable('7a')->startsWith('7'));
        $this->assertTrue($this->stringable('7a')->startsWith(7));
        $this->assertTrue($this->stringable('7.12a')->startsWith(7.12));
        $this->assertFalse($this->stringable('7.12a')->startsWith(7.13));
        $this->assertTrue($this->stringable(7.123)->startsWith('7'));
        $this->assertTrue($this->stringable(7.123)->startsWith('7.12'));
        $this->assertFalse($this->stringable(7.123)->startsWith('7.13'));
        // Test for multibyte string support
        $this->assertTrue($this->stringable('Jönköping')->startsWith('Jö'));
        $this->assertTrue($this->stringable('Malmö')->startsWith('Malmö'));
        $this->assertFalse($this->stringable('Jönköping')->startsWith('Jonko'));
        $this->assertFalse($this->stringable('Malmö')->startsWith('Malmo'));
    }

    public function testEndsWith()
    {
        $this->assertTrue($this->stringable('jason')->endsWith('on'));
        $this->assertTrue($this->stringable('jason')->endsWith('jason'));
        $this->assertTrue($this->stringable('jason')->endsWith(['on']));
        $this->assertTrue($this->stringable('jason')->endsWith(['no', 'on']));
        $this->assertFalse($this->stringable('jason')->endsWith('no'));
        $this->assertFalse($this->stringable('jason')->endsWith(['no']));
        $this->assertFalse($this->stringable('jason')->endsWith(''));
        $this->assertFalse($this->stringable('jason')->endsWith([null]));
        $this->assertFalse($this->stringable('jason')->endsWith(null));
        $this->assertFalse($this->stringable('jason')->endsWith('N'));
        $this->assertFalse($this->stringable('7')->endsWith(' 7'));
        $this->assertTrue($this->stringable('a7')->endsWith('7'));
        $this->assertTrue($this->stringable('a7')->endsWith(7));
        $this->assertTrue($this->stringable('a7.12')->endsWith(7.12));
        $this->assertFalse($this->stringable('a7.12')->endsWith(7.13));
        $this->assertTrue($this->stringable(0.27)->endsWith('7'));
        $this->assertTrue($this->stringable(0.27)->endsWith('0.27'));
        $this->assertFalse($this->stringable(0.27)->endsWith('8'));
        // Test for multibyte string support
        $this->assertTrue($this->stringable('Jönköping')->endsWith('öping'));
        $this->assertTrue($this->stringable('Malmö')->endsWith('mö'));
        $this->assertFalse($this->stringable('Jönköping')->endsWith('oping'));
        $this->assertFalse($this->stringable('Malmö')->endsWith('mo'));
    }

    public function testBefore()
    {
        $this->assertSame('han', (string) $this->stringable('hannah')->before('nah'));
        $this->assertSame('ha', (string) $this->stringable('hannah')->before('n'));
        $this->assertSame('ééé ', (string) $this->stringable('ééé hannah')->before('han'));
        $this->assertSame('hannah', (string) $this->stringable('hannah')->before('xxxx'));
        $this->assertSame('hannah', (string) $this->stringable('hannah')->before(''));
        $this->assertSame('han', (string) $this->stringable('han0nah')->before('0'));
        $this->assertSame('han', (string) $this->stringable('han0nah')->before(0));
        $this->assertSame('han', (string) $this->stringable('han2nah')->before(2));
    }

    public function testBeforeLast()
    {
        $this->assertSame('yve', (string) $this->stringable('yvette')->beforeLast('tte'));
        $this->assertSame('yvet', (string) $this->stringable('yvette')->beforeLast('t'));
        $this->assertSame('ééé ', (string) $this->stringable('ééé yvette')->beforeLast('yve'));
        $this->assertSame('', (string) $this->stringable('yvette')->beforeLast('yve'));
        $this->assertSame('yvette', (string) $this->stringable('yvette')->beforeLast('xxxx'));
        $this->assertSame('yvette', (string) $this->stringable('yvette')->beforeLast(''));
        $this->assertSame('yv0et', (string) $this->stringable('yv0et0te')->beforeLast('0'));
        $this->assertSame('yv0et', (string) $this->stringable('yv0et0te')->beforeLast(0));
        $this->assertSame('yv2et', (string) $this->stringable('yv2et2te')->beforeLast(2));
    }

    public function testBetween()
    {
        $this->assertSame('abc', (string) $this->stringable('abc')->between('', 'c'));
        $this->assertSame('abc', (string) $this->stringable('abc')->between('a', ''));
        $this->assertSame('abc', (string) $this->stringable('abc')->between('', ''));
        $this->assertSame('b', (string) $this->stringable('abc')->between('a', 'c'));
        $this->assertSame('b', (string) $this->stringable('dddabc')->between('a', 'c'));
        $this->assertSame('b', (string) $this->stringable('abcddd')->between('a', 'c'));
        $this->assertSame('b', (string) $this->stringable('dddabcddd')->between('a', 'c'));
        $this->assertSame('nn', (string) $this->stringable('hannah')->between('ha', 'ah'));
        $this->assertSame('a]ab[b', (string) $this->stringable('[a]ab[b]')->between('[', ']'));
        $this->assertSame('foo', (string) $this->stringable('foofoobar')->between('foo', 'bar'));
        $this->assertSame('bar', (string) $this->stringable('foobarbar')->between('foo', 'bar'));
    }

    public function testAfter()
    {
        $this->assertSame('nah', (string) $this->stringable('hannah')->after('han'));
        $this->assertSame('nah', (string) $this->stringable('hannah')->after('n'));
        $this->assertSame('nah', (string) $this->stringable('ééé hannah')->after('han'));
        $this->assertSame('hannah', (string) $this->stringable('hannah')->after('xxxx'));
        $this->assertSame('hannah', (string) $this->stringable('hannah')->after(''));
        $this->assertSame('nah', (string) $this->stringable('han0nah')->after('0'));
        $this->assertSame('nah', (string) $this->stringable('han0nah')->after(0));
        $this->assertSame('nah', (string) $this->stringable('han2nah')->after(2));
    }

    public function testAfterLast()
    {
        $this->assertSame('tte', (string) $this->stringable('yvette')->afterLast('yve'));
        $this->assertSame('e', (string) $this->stringable('yvette')->afterLast('t'));
        $this->assertSame('e', (string) $this->stringable('ééé yvette')->afterLast('t'));
        $this->assertSame('', (string) $this->stringable('yvette')->afterLast('tte'));
        $this->assertSame('yvette', (string) $this->stringable('yvette')->afterLast('xxxx'));
        $this->assertSame('yvette', (string) $this->stringable('yvette')->afterLast(''));
        $this->assertSame('te', (string) $this->stringable('yv0et0te')->afterLast('0'));
        $this->assertSame('te', (string) $this->stringable('yv0et0te')->afterLast(0));
        $this->assertSame('te', (string) $this->stringable('yv2et2te')->afterLast(2));
        $this->assertSame('foo', (string) $this->stringable('----foo')->afterLast('---'));
    }

    public function testContains()
    {
        $this->assertTrue($this->stringable('taylor')->contains('ylo'));
        $this->assertTrue($this->stringable('taylor')->contains('taylor'));
        $this->assertTrue($this->stringable('taylor')->contains(['ylo']));
        $this->assertTrue($this->stringable('taylor')->contains(['xxx', 'ylo']));
        $this->assertFalse($this->stringable('taylor')->contains('xxx'));
        $this->assertFalse($this->stringable('taylor')->contains(['xxx']));
        $this->assertFalse($this->stringable('taylor')->contains(''));
    }

    public function testContainsAll()
    {
        $this->assertTrue($this->stringable('taylor otwell')->containsAll(['taylor', 'otwell']));
        $this->assertTrue($this->stringable('taylor otwell')->containsAll(['taylor']));
        $this->assertFalse($this->stringable('taylor otwell')->containsAll(['taylor', 'xxx']));
    }

    public function testParseCallback()
    {
        $this->assertEquals(['Class', 'method'], $this->stringable('Class@method')->parseCallback('foo'));
        $this->assertEquals(['Class', 'foo'], $this->stringable('Class')->parseCallback('foo'));
        $this->assertEquals(['Class', null], $this->stringable('Class')->parseCallback());
    }

    public function testSlug()
    {
        $this->assertSame('hello-world', (string) $this->stringable('hello world')->slug());
        $this->assertSame('hello-world', (string) $this->stringable('hello-world')->slug());
        $this->assertSame('hello-world', (string) $this->stringable('hello_world')->slug());
        $this->assertSame('hello_world', (string) $this->stringable('hello_world')->slug('_'));
        $this->assertSame('user-at-host', (string) $this->stringable('user@host')->slug());
        $this->assertSame('سلام-دنیا', (string) $this->stringable('سلام دنیا')->slug('-', null));
        $this->assertSame('sometext', (string) $this->stringable('some text')->slug(''));
        $this->assertSame('', (string) $this->stringable('')->slug(''));
        $this->assertSame('', (string) $this->stringable('')->slug());
    }

    public function testStart()
    {
        $this->assertSame('/test/string', (string) $this->stringable('test/string')->start('/'));
        $this->assertSame('/test/string', (string) $this->stringable('/test/string')->start('/'));
        $this->assertSame('/test/string', (string) $this->stringable('//test/string')->start('/'));
    }

    public function testFinish()
    {
        $this->assertSame('abbc', (string) $this->stringable('ab')->finish('bc'));
        $this->assertSame('abbc', (string) $this->stringable('abbcbc')->finish('bc'));
        $this->assertSame('abcbbc', (string) $this->stringable('abcbbcbc')->finish('bc'));
    }

    public function testIs()
    {
        $this->assertTrue($this->stringable('/')->is('/'));
        $this->assertFalse($this->stringable('/')->is(' /'));
        $this->assertFalse($this->stringable('/a')->is('/'));
        $this->assertTrue($this->stringable('foo/bar/baz')->is('foo/*'));

        $this->assertTrue($this->stringable('App\Class@method')->is('*@*'));
        $this->assertTrue($this->stringable('app\Class@')->is('*@*'));
        $this->assertTrue($this->stringable('@method')->is('*@*'));

        // is case sensitive
        $this->assertFalse($this->stringable('foo/bar/baz')->is('*BAZ*'));
        $this->assertFalse($this->stringable('foo/bar/baz')->is('*FOO*'));
        $this->assertFalse($this->stringable('a')->is('A'));

        // Accepts array of patterns
        $this->assertTrue($this->stringable('a/')->is(['a*', 'b*']));
        $this->assertTrue($this->stringable('b/')->is(['a*', 'b*']));
        $this->assertFalse($this->stringable('f/')->is(['a*', 'b*']));

        // numeric values and patterns
        $this->assertFalse($this->stringable(123)->is(['a*', 'b*']));
        $this->assertTrue($this->stringable(11211)->is(['*2*', 'b*']));

        $this->assertTrue($this->stringable('blah/baz/foo')->is('*/foo'));

        $valueObject = new StringableObjectStub('foo/bar/baz');
        $patternObject = new StringableObjectStub('foo/*');

        $this->assertTrue($this->stringable($valueObject)->is('foo/bar/baz'));
        $this->assertTrue($this->stringable($valueObject)->is($patternObject));

        // empty patterns
        $this->assertFalse($this->stringable('test')->is([]));
    }

    public function testKebab()
    {
        $this->assertSame('laravel-php-framework', (string) $this->stringable('LaravelPhpFramework')->kebab());
    }

    public function testLower()
    {
        $this->assertSame('foo bar baz', (string) $this->stringable('FOO BAR BAZ')->lower());
        $this->assertSame('foo bar baz', (string) $this->stringable('fOo Bar bAz')->lower());
    }

    public function testUpper()
    {
        $this->assertSame('FOO BAR BAZ', (string) $this->stringable('foo bar baz')->upper());
        $this->assertSame('FOO BAR BAZ', (string) $this->stringable('foO bAr BaZ')->upper());
    }

    public function testLimit()
    {
        $this->assertSame('Laravel is...',
            (string) $this->stringable('Laravel is a free, open source PHP web application framework.')->limit(10)
        );
        $this->assertSame('这是一...', (string) $this->stringable('这是一段中文')->limit(6));

        $string = 'The PHP framework for web artisans.';
        $this->assertSame('The PHP...', (string) $this->stringable($string)->limit(7));
        $this->assertSame('The PHP', (string) $this->stringable($string)->limit(7, ''));
        $this->assertSame('The PHP framework for web artisans.', (string) $this->stringable($string)->limit(100));

        $nonAsciiString = '这是一段中文';
        $this->assertSame('这是一...', (string) $this->stringable($nonAsciiString)->limit(6));
        $this->assertSame('这是一', (string) $this->stringable($nonAsciiString)->limit(6, ''));
    }

    public function testLength()
    {
        $this->assertSame(11, $this->stringable('foo bar baz')->length());
        $this->assertSame(11, $this->stringable('foo bar baz')->length('UTF-8'));
    }

    public function testReplaceArray()
    {
        $this->assertSame('foo/bar/baz', (string) $this->stringable('?/?/?')->replaceArray('?', ['foo', 'bar', 'baz']));
        $this->assertSame('foo/bar/baz/?', (string) $this->stringable('?/?/?/?')->replaceArray('?', ['foo', 'bar', 'baz']));
        $this->assertSame('foo/bar', (string) $this->stringable('?/?')->replaceArray('?', ['foo', 'bar', 'baz']));
        $this->assertSame('?/?/?', (string) $this->stringable('?/?/?')->replaceArray('x', ['foo', 'bar', 'baz']));
        $this->assertSame('foo?/bar/baz', (string) $this->stringable('?/?/?')->replaceArray('?', ['foo?', 'bar', 'baz']));
        $this->assertSame('foo/bar', (string) $this->stringable('?/?')->replaceArray('?', [1 => 'foo', 2 => 'bar']));
        $this->assertSame('foo/bar', (string) $this->stringable('?/?')->replaceArray('?', ['x' => 'foo', 'y' => 'bar']));
    }

    public function testReplaceFirst()
    {
        $this->assertSame('fooqux foobar', (string) $this->stringable('foobar foobar')->replaceFirst('bar', 'qux'));
        $this->assertSame('foo/qux? foo/bar?', (string) $this->stringable('foo/bar? foo/bar?')->replaceFirst('bar?', 'qux?'));
        $this->assertSame('foo foobar', (string) $this->stringable('foobar foobar')->replaceFirst('bar', ''));
        $this->assertSame('foobar foobar', (string) $this->stringable('foobar foobar')->replaceFirst('xxx', 'yyy'));
        $this->assertSame('foobar foobar', (string) $this->stringable('foobar foobar')->replaceFirst('', 'yyy'));
        // Test for multibyte string support
        $this->assertSame('Jxxxnköping Malmö', (string) $this->stringable('Jönköping Malmö')->replaceFirst('ö', 'xxx'));
        $this->assertSame('Jönköping Malmö', (string) $this->stringable('Jönköping Malmö')->replaceFirst('', 'yyy'));
    }

    public function testReplaceLast()
    {
        $this->assertSame('foobar fooqux', (string) $this->stringable('foobar foobar')->replaceLast('bar', 'qux'));
        $this->assertSame('foo/bar? foo/qux?', (string) $this->stringable('foo/bar? foo/bar?')->replaceLast('bar?', 'qux?'));
        $this->assertSame('foobar foo', (string) $this->stringable('foobar foobar')->replaceLast('bar', ''));
        $this->assertSame('foobar foobar', (string) $this->stringable('foobar foobar')->replaceLast('xxx', 'yyy'));
        $this->assertSame('foobar foobar', (string) $this->stringable('foobar foobar')->replaceLast('', 'yyy'));
        // Test for multibyte string support
        $this->assertSame('Malmö Jönkxxxping', (string) $this->stringable('Malmö Jönköping')->replaceLast('ö', 'xxx'));
        $this->assertSame('Malmö Jönköping', (string) $this->stringable('Malmö Jönköping')->replaceLast('', 'yyy'));
    }

    public function testSnake()
    {
        $this->assertSame('laravel_p_h_p_framework', (string) $this->stringable('LaravelPHPFramework')->snake());
        $this->assertSame('laravel_php_framework', (string) $this->stringable('LaravelPhpFramework')->snake());
        $this->assertSame('laravel php framework', (string) $this->stringable('LaravelPhpFramework')->snake(' '));
        $this->assertSame('laravel_php_framework', (string) $this->stringable('Laravel Php Framework')->snake());
        $this->assertSame('laravel_php_framework', (string) $this->stringable('Laravel    Php      Framework   ')->snake());
        // ensure cache keys don't overlap
        $this->assertSame('laravel__php__framework', (string) $this->stringable('LaravelPhpFramework')->snake('__'));
        $this->assertSame('laravel_php_framework_', (string) $this->stringable('LaravelPhpFramework_')->snake('_'));
        $this->assertSame('laravel_php_framework', (string) $this->stringable('laravel php Framework')->snake());
        $this->assertSame('laravel_php_frame_work', (string) $this->stringable('laravel php FrameWork')->snake());
        // prevent breaking changes
        $this->assertSame('foo-bar', (string) $this->stringable('foo-bar')->snake());
        $this->assertSame('foo-_bar', (string) $this->stringable('Foo-Bar')->snake());
        $this->assertSame('foo__bar', (string) $this->stringable('Foo_Bar')->snake());
        $this->assertSame('żółtałódka', (string) $this->stringable('ŻółtaŁódka')->snake());
    }

    public function testStudly()
    {
        $this->assertSame('LaravelPHPFramework', (string) $this->stringable('laravel_p_h_p_framework')->studly());
        $this->assertSame('LaravelPhpFramework', (string) $this->stringable('laravel_php_framework')->studly());
        $this->assertSame('LaravelPhPFramework', (string) $this->stringable('laravel-phP-framework')->studly());
        $this->assertSame('LaravelPhpFramework', (string) $this->stringable('laravel  -_-  php   -_-   framework   ')->studly());

        $this->assertSame('FooBar', (string) $this->stringable('fooBar')->studly());
        $this->assertSame('FooBar', (string) $this->stringable('foo_bar')->studly());
        $this->assertSame('FooBar', (string) $this->stringable('foo_bar')->studly()); // test cache
        $this->assertSame('FooBarBaz', (string) $this->stringable('foo-barBaz')->studly());
        $this->assertSame('FooBarBaz', (string) $this->stringable('foo-bar_baz')->studly());
    }

    public function testCamel()
    {
        $this->assertSame('laravelPHPFramework', (string) $this->stringable('Laravel_p_h_p_framework')->camel());
        $this->assertSame('laravelPhpFramework', (string) $this->stringable('Laravel_php_framework')->camel());
        $this->assertSame('laravelPhPFramework', (string) $this->stringable('Laravel-phP-framework')->camel());
        $this->assertSame('laravelPhpFramework', (string) $this->stringable('Laravel  -_-  php   -_-   framework   ')->camel());

        $this->assertSame('fooBar', (string) $this->stringable('FooBar')->camel());
        $this->assertSame('fooBar', (string) $this->stringable('foo_bar')->camel());
        $this->assertSame('fooBar', (string) $this->stringable('foo_bar')->camel()); // test cache
        $this->assertSame('fooBarBaz', (string) $this->stringable('Foo-barBaz')->camel());
        $this->assertSame('fooBarBaz', (string) $this->stringable('foo-bar_baz')->camel());
    }

    public function testSubstr()
    {
        $this->assertSame('Ё', (string) $this->stringable('БГДЖИЛЁ')->substr(-1));
        $this->assertSame('ЛЁ', (string) $this->stringable('БГДЖИЛЁ')->substr(-2));
        $this->assertSame('И', (string) $this->stringable('БГДЖИЛЁ')->substr(-3, 1));
        $this->assertSame('ДЖИЛ', (string) $this->stringable('БГДЖИЛЁ')->substr(2, -1));
        $this->assertSame('', (string) $this->stringable('БГДЖИЛЁ')->substr(4, -4));
        $this->assertSame('ИЛ', (string) $this->stringable('БГДЖИЛЁ')->substr(-3, -1));
        $this->assertSame('ГДЖИЛЁ', (string) $this->stringable('БГДЖИЛЁ')->substr(1));
        $this->assertSame('ГДЖ', (string) $this->stringable('БГДЖИЛЁ')->substr(1, 3));
        $this->assertSame('БГДЖ', (string) $this->stringable('БГДЖИЛЁ')->substr(0, 4));
        $this->assertSame('Ё', (string) $this->stringable('БГДЖИЛЁ')->substr(-1, 1));
        $this->assertSame('', (string) $this->stringable('Б')->substr(2));
    }

    public function testSubstrCount()
    {
        $this->assertSame(3, $this->stringable('laravelPHPFramework')->substrCount('a'));
        $this->assertSame(0, $this->stringable('laravelPHPFramework')->substrCount('z'));
        $this->assertSame(1, $this->stringable('laravelPHPFramework')->substrCount('l', 2));
        $this->assertSame(0, $this->stringable('laravelPHPFramework')->substrCount('z', 2));
        $this->assertSame(1, $this->stringable('laravelPHPFramework')->substrCount('k', -1));
        $this->assertSame(1, $this->stringable('laravelPHPFramework')->substrCount('k', -1));
        $this->assertSame(1, $this->stringable('laravelPHPFramework')->substrCount('a', 1, 2));
        $this->assertSame(1, $this->stringable('laravelPHPFramework')->substrCount('a', 1, 2));
        $this->assertSame(3, $this->stringable('laravelPHPFramework')->substrCount('a', 1, -2));
        $this->assertSame(1, $this->stringable('laravelPHPFramework')->substrCount('a', -10, -3));
    }

    public function testPadBoth()
    {
        $this->assertSame('__Alien___', (string) $this->stringable('Alien')->padBoth(10, '_'));
        $this->assertSame('  Alien   ', (string) $this->stringable('Alien')->padBoth(10));
    }

    public function testPadLeft()
    {
        $this->assertSame('-=-=-Alien', (string) $this->stringable('Alien')->padLeft(10, '-='));
        $this->assertSame('     Alien', (string) $this->stringable('Alien')->padLeft(10));
    }

    public function testPadRight()
    {
        $this->assertSame('Alien-----', (string) $this->stringable('Alien')->padRight(10, '-'));
        $this->assertSame('Alien     ', (string) $this->stringable('Alien')->padRight(10));
    }

    public function testChunk()
    {
        $chunks = $this->stringable('foobarbaz')->split(3);

        $this->assertInstanceOf(Collection::class, $chunks);
        $this->assertSame(['foo', 'bar', 'baz'], $chunks->all());
    }

<<<<<<< HEAD
    public function testJsonSerializable()
    {
        $this->assertSame('"laravel-php-framework"', json_encode($this->stringable('LaravelPhpFramework')->kebab()));
        $this->assertSame('["laravel-php-framework"]', json_encode([$this->stringable('LaravelPhpFramework')->kebab()]));
        $this->assertSame('{"title":"laravel-php-framework"}', json_encode(['title' => $this->stringable('LaravelPhpFramework')->kebab()]));
=======
    public function testJsonSerialize()
    {
        $this->assertSame('"foo"', json_encode($this->stringable('foo')));
>>>>>>> 6bc7d1b2
    }

    public function testTap()
    {
        $stringable = $this->stringable('foobarbaz');

        $fromTheTap = '';

        $stringable = $stringable->tap(function (Stringable $string) use (&$fromTheTap) {
            $fromTheTap = $string->substr(0, 3);
        });

        $this->assertSame('foo', (string) $fromTheTap);
        $this->assertSame('foobarbaz', (string) $stringable);
    }

    public function testPipe()
    {
        $callback = function ($stringable) {
            return 'bar';
        };

        $this->assertInstanceOf(Stringable::class, $this->stringable('foo')->pipe($callback));
        $this->assertSame('bar', (string) $this->stringable('foo')->pipe($callback));
    }
}<|MERGE_RESOLUTION|>--- conflicted
+++ resolved
@@ -546,17 +546,12 @@
         $this->assertSame(['foo', 'bar', 'baz'], $chunks->all());
     }
 
-<<<<<<< HEAD
-    public function testJsonSerializable()
-    {
+    public function testJsonSerialize()
+    {
+        $this->assertSame('"foo"', json_encode($this->stringable('foo')));
         $this->assertSame('"laravel-php-framework"', json_encode($this->stringable('LaravelPhpFramework')->kebab()));
         $this->assertSame('["laravel-php-framework"]', json_encode([$this->stringable('LaravelPhpFramework')->kebab()]));
         $this->assertSame('{"title":"laravel-php-framework"}', json_encode(['title' => $this->stringable('LaravelPhpFramework')->kebab()]));
-=======
-    public function testJsonSerialize()
-    {
-        $this->assertSame('"foo"', json_encode($this->stringable('foo')));
->>>>>>> 6bc7d1b2
     }
 
     public function testTap()
