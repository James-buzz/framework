<?php

namespace Illuminate\Tests\Translation;

use Mockery as m;
use PHPUnit\Framework\TestCase;
use Illuminate\Support\Collection;
use Illuminate\Translation\Translator;
use Illuminate\Translation\MessageSelector;
use Illuminate\Contracts\Translation\Loader;

class TranslationTranslatorTest extends TestCase
{
    public function tearDown()
    {
        m::close();
    }

    public function testHasMethodReturnsFalseWhenReturnedTranslationIsNull()
    {
        $t = $this->getMockBuilder(Translator::class)->setMethods(['get'])->setConstructorArgs([$this->getLoader(), 'en'])->getMock();
        $t->expects($this->once())->method('get')->with($this->equalTo('foo'), $this->equalTo([]), $this->equalTo('bar'))->will($this->returnValue('foo'));
        $this->assertFalse($t->has('foo', 'bar'));

        $t = $this->getMockBuilder(Translator::class)->setMethods(['get'])->setConstructorArgs([$this->getLoader(), 'en', 'sp'])->getMock();
        $t->expects($this->once())->method('get')->with($this->equalTo('foo'), $this->equalTo([]), $this->equalTo('bar'))->will($this->returnValue('bar'));
        $this->assertTrue($t->has('foo', 'bar'));

        $t = $this->getMockBuilder(Translator::class)->setMethods(['get'])->setConstructorArgs([$this->getLoader(), 'en'])->getMock();
        $t->expects($this->once())->method('get')->with($this->equalTo('foo'), $this->equalTo([]), $this->equalTo('bar'), false)->will($this->returnValue('bar'));
        $this->assertTrue($t->hasForLocale('foo', 'bar'));

        $t = $this->getMockBuilder(Translator::class)->setMethods(['get'])->setConstructorArgs([$this->getLoader(), 'en'])->getMock();
        $t->expects($this->once())->method('get')->with($this->equalTo('foo'), $this->equalTo([]), $this->equalTo('bar'), false)->will($this->returnValue('foo'));
        $this->assertFalse($t->hasForLocale('foo', 'bar'));

        $t = $this->getMockBuilder(Translator::class)->setMethods(['load', 'getLine'])->setConstructorArgs([$this->getLoader(), 'en'])->getMock();
        $t->expects($this->any())->method('load')->with($this->equalTo('*'), $this->equalTo('foo'), $this->equalTo('en'))->will($this->returnValue(null));
        $t->expects($this->once())->method('getLine')->with($this->equalTo('*'), $this->equalTo('foo'), $this->equalTo('en'), null, $this->equalTo([]))->will($this->returnValue('bar'));
        $this->assertTrue($t->hasForLocale('foo'));

        $t = $this->getMockBuilder(Translator::class)->setMethods(['load', 'getLine'])->setConstructorArgs([$this->getLoader(), 'en'])->getMock();
        $t->expects($this->any())->method('load')->with($this->equalTo('*'), $this->equalTo('foo'), $this->equalTo('en'))->will($this->returnValue(null));
        $t->expects($this->once())->method('getLine')->with($this->equalTo('*'), $this->equalTo('foo'), $this->equalTo('en'), null, $this->equalTo([]))->will($this->returnValue('foo'));
        $this->assertFalse($t->hasForLocale('foo'));
    }

    public function testGetMethodProperlyLoadsAndRetrievesItem()
    {
        $t = new Translator($this->getLoader(), 'en');
        $t->getLoader()->shouldReceive('load')->once()->with('en', 'bar', 'foo')->andReturn(['foo' => 'foo', 'baz' => 'breeze :foo']);
        $this->assertEquals('breeze bar', $t->get('foo::bar.baz', ['foo' => 'bar'], 'en'));
        $this->assertEquals('foo', $t->get('foo::bar.foo'));
    }

    // public function testTransMethodProperlyLoadsAndRetrievesItemWithHTMLReplacements()
    // {
<<<<<<< HEAD
    //     $t = new Translator($this->getLoader(), 'en');
=======
    //     $t = new \Illuminate\Translation\Translator($this->getLoader(), 'en');
>>>>>>> 71964f87
    //     $t->getLoader()->shouldReceive('load')->once()->with('en', 'foo', '*')->andReturn(['bar' => 'breeze :foo']);
    //     $this->assertSame('breeze &lt;p&gt;test&lt;/p&gt;', $t->trans('foo.bar', ['foo' => '<p>test</p>'], 'en'));
    // }

    public function testTransMethodProperlyLoadsAndRetrievesItemWithHTMLInTheMessage()
    {
<<<<<<< HEAD
        $t = new Translator($this->getLoader(), 'en');
=======
        $t = new \Illuminate\Translation\Translator($this->getLoader(), 'en');
>>>>>>> 71964f87
        $t->getLoader()->shouldReceive('load')->once()->with('en', 'foo', '*')->andReturn(['bar' => 'breeze <p>test</p>']);
        $this->assertSame('breeze <p>test</p>', $t->trans('foo.bar', [], 'en'));
    }

    public function testGetMethodProperlyLoadsAndRetrievesItemWithCapitalization()
    {
        $t = $this->getMockBuilder(Translator::class)->setMethods(null)->setConstructorArgs([$this->getLoader(), 'en'])->getMock();
        $t->getLoader()->shouldReceive('load')->once()->with('en', 'bar', 'foo')->andReturn(['foo' => 'foo', 'baz' => 'breeze :Foo :BAR']);
        $this->assertEquals('breeze Bar FOO', $t->get('foo::bar.baz', ['foo' => 'bar', 'bar' => 'foo'], 'en'));
        $this->assertEquals('foo', $t->get('foo::bar.foo'));
    }

    public function testGetMethodProperlyLoadsAndRetrievesItemWithLongestReplacementsFirst()
    {
        $t = new Translator($this->getLoader(), 'en');
        $t->getLoader()->shouldReceive('load')->once()->with('en', 'bar', 'foo')->andReturn(['foo' => 'foo', 'baz' => 'breeze :foo :foobar']);
        $this->assertEquals('breeze bar taylor', $t->get('foo::bar.baz', ['foo' => 'bar', 'foobar' => 'taylor'], 'en'));
        $this->assertEquals('breeze foo bar baz taylor', $t->get('foo::bar.baz', ['foo' => 'foo bar baz', 'foobar' => 'taylor'], 'en'));
        $this->assertEquals('foo', $t->get('foo::bar.foo'));
    }

    public function testGetMethodProperlyLoadsAndRetrievesItemForFallback()
    {
        $t = new Translator($this->getLoader(), 'en');
        $t->setFallback('lv');
        $t->getLoader()->shouldReceive('load')->once()->with('en', 'bar', 'foo')->andReturn([]);
        $t->getLoader()->shouldReceive('load')->once()->with('lv', 'bar', 'foo')->andReturn(['foo' => 'foo', 'baz' => 'breeze :foo']);
        $this->assertEquals('breeze bar', $t->get('foo::bar.baz', ['foo' => 'bar'], 'en'));
        $this->assertEquals('foo', $t->get('foo::bar.foo'));
    }

    public function testGetMethodProperlyLoadsAndRetrievesItemForGlobalNamespace()
    {
        $t = new Translator($this->getLoader(), 'en');
        $t->getLoader()->shouldReceive('load')->once()->with('en', 'foo', '*')->andReturn(['bar' => 'breeze :foo']);
        $this->assertEquals('breeze bar', $t->get('foo.bar', ['foo' => 'bar']));
    }

    public function testChoiceMethodProperlyLoadsAndRetrievesItem()
    {
        $t = $this->getMockBuilder(Translator::class)->setMethods(['get'])->setConstructorArgs([$this->getLoader(), 'en'])->getMock();
        $t->expects($this->once())->method('get')->with($this->equalTo('foo'), $this->equalTo(['replace']), $this->equalTo('en'))->will($this->returnValue('line'));
        $t->setSelector($selector = m::mock(MessageSelector::class));
        $selector->shouldReceive('choose')->once()->with('line', 10, 'en')->andReturn('choiced');

        $t->choice('foo', 10, ['replace']);
    }

    public function testChoiceMethodProperlyCountsCollectionsAndLoadsAndRetrievesItem()
    {
        $t = $this->getMockBuilder(Translator::class)->setMethods(['get'])->setConstructorArgs([$this->getLoader(), 'en'])->getMock();
        $t->expects($this->exactly(2))->method('get')->with($this->equalTo('foo'), $this->equalTo(['replace']), $this->equalTo('en'))->will($this->returnValue('line'));
        $t->setSelector($selector = m::mock(MessageSelector::class));
        $selector->shouldReceive('choose')->twice()->with('line', 3, 'en')->andReturn('choiced');

        $values = ['foo', 'bar', 'baz'];
        $t->choice('foo', $values, ['replace']);

        $values = new Collection(['foo', 'bar', 'baz']);
        $t->choice('foo', $values, ['replace']);
    }

    public function testGetJsonMethod()
    {
        $t = new Translator($this->getLoader(), 'en');
        $t->getLoader()->shouldReceive('load')->once()->with('en', '*', '*')->andReturn(['foo' => 'one']);
        $this->assertEquals('one', $t->getFromJson('foo'));
    }

    public function testGetJsonReplaces()
    {
        $t = new Translator($this->getLoader(), 'en');
        $t->getLoader()->shouldReceive('load')->once()->with('en', '*', '*')->andReturn(['foo :i:c :u' => 'bar :i:c :u']);
        $this->assertEquals('bar onetwo three', $t->getFromJson('foo :i:c :u', ['i' => 'one', 'c' => 'two', 'u' => 'three']));
    }

    public function testGetJsonReplacesForAssociativeInput()
    {
        $t = new Translator($this->getLoader(), 'en');
        $t->getLoader()->shouldReceive('load')->once()->with('en', '*', '*')->andReturn(['foo :i :c' => 'bar :i :c']);
        $this->assertEquals('bar eye see', $t->getFromJson('foo :i :c', ['i' => 'eye', 'c' => 'see']));
    }

    public function testGetJsonPreservesOrder()
    {
        $t = new Translator($this->getLoader(), 'en');
        $t->getLoader()->shouldReceive('load')->once()->with('en', '*', '*')->andReturn(['to :name I give :greeting' => ':greeting :name']);
        $this->assertEquals('Greetings David', $t->getFromJson('to :name I give :greeting', ['name' => 'David', 'greeting' => 'Greetings']));
    }

    public function testGetJsonForNonExistingJsonKeyLooksForRegularKeys()
    {
        $t = new Translator($this->getLoader(), 'en');
        $t->getLoader()->shouldReceive('load')->once()->with('en', '*', '*')->andReturn([]);
        $t->getLoader()->shouldReceive('load')->once()->with('en', 'foo', '*')->andReturn(['bar' => 'one']);
        $this->assertEquals('one', $t->getFromJson('foo.bar'));
    }

    public function testGetJsonForNonExistingJsonKeyLooksForRegularKeysAndReplace()
    {
        $t = new Translator($this->getLoader(), 'en');
        $t->getLoader()->shouldReceive('load')->once()->with('en', '*', '*')->andReturn([]);
        $t->getLoader()->shouldReceive('load')->once()->with('en', 'foo', '*')->andReturn(['bar' => 'one :message']);
        $this->assertEquals('one two', $t->getFromJson('foo.bar', ['message' => 'two']));
    }

    public function testGetJsonForNonExistingReturnsSameKey()
    {
        $t = new Translator($this->getLoader(), 'en');
        $t->getLoader()->shouldReceive('load')->once()->with('en', '*', '*')->andReturn([]);
        $t->getLoader()->shouldReceive('load')->once()->with('en', 'Foo that bar', '*')->andReturn([]);
        $this->assertEquals('Foo that bar', $t->getFromJson('Foo that bar'));
    }

    public function testGetJsonForNonExistingReturnsSameKeyAndReplaces()
    {
        $t = new Translator($this->getLoader(), 'en');
        $t->getLoader()->shouldReceive('load')->once()->with('en', '*', '*')->andReturn([]);
        $t->getLoader()->shouldReceive('load')->once()->with('en', 'foo :message', '*')->andReturn([]);
        $this->assertEquals('foo baz', $t->getFromJson('foo :message', ['message' => 'baz']));
    }

    protected function getLoader()
    {
        return m::mock(Loader::class);
    }
}<|MERGE_RESOLUTION|>--- conflicted
+++ resolved
@@ -53,24 +53,9 @@
         $this->assertEquals('foo', $t->get('foo::bar.foo'));
     }
 
-    // public function testTransMethodProperlyLoadsAndRetrievesItemWithHTMLReplacements()
-    // {
-<<<<<<< HEAD
-    //     $t = new Translator($this->getLoader(), 'en');
-=======
-    //     $t = new \Illuminate\Translation\Translator($this->getLoader(), 'en');
->>>>>>> 71964f87
-    //     $t->getLoader()->shouldReceive('load')->once()->with('en', 'foo', '*')->andReturn(['bar' => 'breeze :foo']);
-    //     $this->assertSame('breeze &lt;p&gt;test&lt;/p&gt;', $t->trans('foo.bar', ['foo' => '<p>test</p>'], 'en'));
-    // }
-
     public function testTransMethodProperlyLoadsAndRetrievesItemWithHTMLInTheMessage()
     {
-<<<<<<< HEAD
         $t = new Translator($this->getLoader(), 'en');
-=======
-        $t = new \Illuminate\Translation\Translator($this->getLoader(), 'en');
->>>>>>> 71964f87
         $t->getLoader()->shouldReceive('load')->once()->with('en', 'foo', '*')->andReturn(['bar' => 'breeze <p>test</p>']);
         $this->assertSame('breeze <p>test</p>', $t->trans('foo.bar', [], 'en'));
     }
